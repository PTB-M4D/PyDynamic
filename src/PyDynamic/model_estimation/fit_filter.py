--- conflicted
+++ resolved
@@ -185,11 +185,6 @@
     g_2 = grpdelay(b, a_stab, Fs)[0]
     return np.ceil(np.median(g_2 - g_1))
 
-<<<<<<< HEAD
-    # Conduct stabilization step through time delay.
-    b, a = _fitIIR(Hvals, tau, w, E, Na, Nb, inv=inv, bounds=bounds)
-=======
->>>>>>> 4b1be505
 
 def _stabilize_filter_through_time_delay(
     Hvals: np.ndarray,
@@ -198,7 +193,8 @@
     E: np.ndarray,
     Nb: int,
     Na: int,
-    inv: Optional[bool] = False,
+    inv: bool,
+    bounds: Tuple[Union[np.ndarray, float], Union[np.ndarray, float]] = None,
 ):
     r"""Conduct one iteration of the stabilization via time delay
 
@@ -226,7 +222,7 @@
         The IIR filter denominator coefficient vector in a 1-D sequence.
     """
     return _fit_iir_via_least_squares(
-        Hvals=Hvals, tau=tau, w=w, E=E, Na=Na, Nb=Nb, inv=inv
+        Hvals=Hvals, tau=tau, w=w, E=E, Na=Na, Nb=Nb, inv=inv, bounds=bounds,
     )
 
 
@@ -357,11 +353,9 @@
     # just once the actual algorithm.
     for mc_run in range(mc_runs):
         # Conduct actual fit.
-<<<<<<< HEAD
-        b_i, a_i = _fitIIR(Hvals, tau, w, E, Na, Nb, inv=inv, bounds=bounds)
-=======
-        b_i, a_i = _fit_iir_via_least_squares(Hvals, tau, w, E, Na, Nb, inv=inv)
->>>>>>> 4b1be505
+        b_i, a_i = _fit_iir_via_least_squares(
+            Hvals, tau, w, E, Na, Nb, inv=inv, bounds=bounds
+        )
 
         # Initialize counter which we use to report about required iteration count.
         current_stab_iter = 1
@@ -375,13 +369,9 @@
             # initial estimate of time delay and we should iterate at least once. So now
             # we try with previously required maximum time delay to obtain stability.
             if tau_max > tau:
-<<<<<<< HEAD
-                b_i, a_i = _fitIIR(Hvals, tau_max, w, E, Na, Nb, inv=inv, bounds=bounds)
-=======
                 b_i, a_i = _fit_iir_via_least_squares(
-                    Hvals, tau_max, w, E, Na, Nb, inv=inv
+                    Hvals, tau_max, w, E, Na, Nb, inv=inv, bounds=bounds
                 )
->>>>>>> 4b1be505
                 current_stab_iter += 1
 
             if isstable(b=b_i, a=a_i, ftype="digital"):
@@ -452,13 +442,8 @@
         # an initial delay of the previous maximum delay.
         if not isstable(b=b_res, a=a_res, ftype="digital"):
             final_tau = tau_max
-<<<<<<< HEAD
-            b_res, a_res = _fitIIR(
+            b_res, a_res = _fit_iir_via_least_squares(
                 Hvals, final_tau, w, E, Na, Nb, inv=inv, bounds=bounds
-=======
-            b_res, a_res = _fit_iir_via_least_squares(
-                Hvals, final_tau, w, E, Na, Nb, inv=inv
->>>>>>> 4b1be505
             )
             final_stab_iter += 1
 
