--- conflicted
+++ resolved
@@ -27,11 +27,7 @@
     # via requests
 cffi==1.14.6
     # via cryptography
-<<<<<<< HEAD
-charset-normalizer==2.0.0
-=======
 charset-normalizer==2.0.4
->>>>>>> e42db0e4
     # via requests
 click==8.0.1
     # via
