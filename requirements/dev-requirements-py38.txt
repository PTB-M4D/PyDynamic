#
# This file is autogenerated by pip-compile
# To update, run:
#
#    pip-compile --output-file=requirements/dev-requirements-py38.txt requirements/dev-requirements-py38.in
#
alabaster==0.7.12         # via sphinx
appdirs==1.4.4            # via black, virtualenv
astroid==2.4.2            # via pylint
async-generator==1.10     # via nbclient
attrs==20.2.0             # via hypothesis, jsonschema, pytest
babel==2.8.0              # via sphinx
black==20.8b1             # via -r requirements/dev-requirements.in
bleach==3.2.1             # via nbconvert, readme-renderer
certifi==2020.6.20        # via -c requirements/requirements-py38.txt, requests
cffi==1.14.3              # via cryptography
chardet==3.0.4            # via requests
click-log==0.3.2          # via python-semantic-release
click==7.1.2              # via black, click-log, python-semantic-release
colorama==0.4.4           # via twine
commonmark==0.9.1         # via recommonmark
coverage==5.3             # via pytest-cov
<<<<<<< HEAD
cryptography==3.1.1       # via secretstorage
=======
cryptography==3.2.1       # via secretstorage
>>>>>>> abf9319e
defusedxml==0.6.0         # via nbconvert
distlib==0.3.1            # via virtualenv
docutils==0.16            # via nbsphinx, readme-renderer, recommonmark, sphinx
entrypoints==0.3          # via nbconvert
filelock==3.0.12          # via tox, virtualenv
gitdb==4.0.5              # via gitpython
<<<<<<< HEAD
gitpython==3.1.8          # via python-semantic-release
hypothesis==5.36.1        # via -r requirements/dev-requirements.in
=======
gitpython==3.1.11         # via python-semantic-release
hypothesis==5.38.1        # via -r requirements/dev-requirements.in
>>>>>>> abf9319e
idna==2.10                # via requests
imagesize==1.2.0          # via sphinx
iniconfig==1.1.1          # via pytest
invoke==1.4.1             # via python-semantic-release
ipython-genutils==0.2.0   # via nbformat, traitlets
<<<<<<< HEAD
isort==5.5.4              # via pylint
=======
isort==5.6.4              # via pylint
>>>>>>> abf9319e
jeepney==0.4.3            # via keyring, secretstorage
jinja2==2.11.2            # via nbconvert, nbsphinx, sphinx
jsonschema==3.2.0         # via nbformat
jupyter-client==6.1.7     # via nbclient
jupyter-core==4.6.3       # via jupyter-client, nbconvert, nbformat
jupyterlab-pygments==0.1.2  # via nbconvert
keyring==21.4.0           # via twine
lazy-object-proxy==1.4.3  # via astroid
markupsafe==1.1.1         # via jinja2
mccabe==0.6.1             # via pylint
mistune==0.8.4            # via nbconvert
mypy-extensions==0.4.3    # via black
<<<<<<< HEAD
nbclient==0.5.0           # via nbconvert
nbconvert==6.0.6          # via nbsphinx
nbformat==5.0.7           # via nbclient, nbconvert, nbsphinx
nbsphinx==0.7.1           # via -r requirements/dev-requirements.in
nest-asyncio==1.4.1       # via nbclient
=======
nbclient==0.5.1           # via nbconvert
nbconvert==6.0.7          # via nbsphinx
nbformat==5.0.8           # via nbclient, nbconvert, nbsphinx
nbsphinx==0.8.0           # via -r requirements/dev-requirements.in
nest-asyncio==1.4.2       # via nbclient
>>>>>>> abf9319e
packaging==20.4           # via bleach, pytest, sphinx, tox
pandocfilters==1.4.3      # via nbconvert
pathspec==0.8.0           # via black
pkginfo==1.6.1            # via twine
pluggy==0.13.1            # via pytest, tox
py==1.9.0                 # via pytest, tox
pycparser==2.20           # via cffi
<<<<<<< HEAD
pygments==2.7.1           # via jupyterlab-pygments, nbconvert, readme-renderer, sphinx
=======
pygments==2.7.2           # via jupyterlab-pygments, nbconvert, readme-renderer, sphinx
>>>>>>> abf9319e
pylint==2.6.0             # via -r requirements/dev-requirements.in
pyparsing==2.4.7          # via -c requirements/requirements-py38.txt, packaging
pyrsistent==0.17.3        # via jsonschema
pytest-cov==2.10.1        # via -r requirements/dev-requirements.in
<<<<<<< HEAD
pytest==6.1.0             # via -r requirements/dev-requirements.in, pytest-cov
=======
pytest==6.1.2             # via -r requirements/dev-requirements.in, pytest-cov
>>>>>>> abf9319e
python-dateutil==2.8.1    # via -c requirements/requirements-py38.txt, jupyter-client
python-gitlab==1.15.0     # via python-semantic-release
python-semantic-release==7.3.0  # via -r requirements/dev-requirements.in
pytz==2020.1              # via -c requirements/requirements-py38.txt, babel
pyzmq==19.0.2             # via jupyter-client
readme-renderer==28.0     # via twine
recommonmark==0.6.0       # via -r requirements/dev-requirements.in
<<<<<<< HEAD
regex==2020.9.27          # via black
=======
regex==2020.10.28         # via black
>>>>>>> abf9319e
requests-toolbelt==0.9.1  # via twine
requests==2.24.0          # via python-gitlab, python-semantic-release, requests-toolbelt, sphinx, twine
rfc3986==1.4.0            # via twine
rope==0.18.0              # via -r requirements/dev-requirements.in
secretstorage==3.1.2      # via keyring
semver==2.13.0            # via python-semantic-release
six==1.15.0               # via -c requirements/requirements-py38.txt, astroid, bleach, cryptography, jsonschema, packaging, python-dateutil, python-gitlab, readme-renderer, tox, virtualenv
smmap==3.0.4              # via gitdb
snowballstemmer==2.0.0    # via sphinx
sortedcontainers==2.2.2   # via hypothesis
sphinx-rtd-theme==0.5.0   # via -r requirements/dev-requirements.in
sphinx==3.2.1             # via -r requirements/dev-requirements.in, nbsphinx, recommonmark, sphinx-rtd-theme
sphinxcontrib-applehelp==1.0.2  # via sphinx
sphinxcontrib-devhelp==1.0.2  # via sphinx
sphinxcontrib-htmlhelp==1.0.3  # via sphinx
sphinxcontrib-jsmath==1.0.1  # via sphinx
sphinxcontrib-qthelp==1.0.3  # via sphinx
sphinxcontrib-serializinghtml==1.1.4  # via sphinx
testpath==0.4.4           # via nbconvert
toml==0.10.1              # via black, pylint, pytest, python-semantic-release, tox
tornado==6.0.4            # via jupyter-client
<<<<<<< HEAD
tox==3.20.0               # via -r requirements/dev-requirements.in
tqdm==4.50.0              # via twine
traitlets==5.0.4          # via jupyter-client, jupyter-core, nbclient, nbconvert, nbformat, nbsphinx
=======
tox==3.20.1               # via -r requirements/dev-requirements.in
tqdm==4.51.0              # via twine
traitlets==5.0.5          # via jupyter-client, jupyter-core, nbclient, nbconvert, nbformat, nbsphinx
>>>>>>> abf9319e
twine==3.2.0              # via python-semantic-release
typed-ast==1.4.1          # via black
typing-extensions==3.7.4.3  # via black
urllib3==1.25.11          # via requests
virtualenv==20.1.0        # via tox
webencodings==0.5.1       # via bleach
wheel==0.35.1             # via python-semantic-release
wrapt==1.12.1             # via astroid

# The following packages are considered to be unsafe in a requirements file:
# setuptools<|MERGE_RESOLUTION|>--- conflicted
+++ resolved
@@ -20,34 +20,21 @@
 colorama==0.4.4           # via twine
 commonmark==0.9.1         # via recommonmark
 coverage==5.3             # via pytest-cov
-<<<<<<< HEAD
-cryptography==3.1.1       # via secretstorage
-=======
 cryptography==3.2.1       # via secretstorage
->>>>>>> abf9319e
 defusedxml==0.6.0         # via nbconvert
 distlib==0.3.1            # via virtualenv
 docutils==0.16            # via nbsphinx, readme-renderer, recommonmark, sphinx
 entrypoints==0.3          # via nbconvert
 filelock==3.0.12          # via tox, virtualenv
 gitdb==4.0.5              # via gitpython
-<<<<<<< HEAD
-gitpython==3.1.8          # via python-semantic-release
-hypothesis==5.36.1        # via -r requirements/dev-requirements.in
-=======
 gitpython==3.1.11         # via python-semantic-release
 hypothesis==5.38.1        # via -r requirements/dev-requirements.in
->>>>>>> abf9319e
 idna==2.10                # via requests
 imagesize==1.2.0          # via sphinx
 iniconfig==1.1.1          # via pytest
 invoke==1.4.1             # via python-semantic-release
 ipython-genutils==0.2.0   # via nbformat, traitlets
-<<<<<<< HEAD
-isort==5.5.4              # via pylint
-=======
 isort==5.6.4              # via pylint
->>>>>>> abf9319e
 jeepney==0.4.3            # via keyring, secretstorage
 jinja2==2.11.2            # via nbconvert, nbsphinx, sphinx
 jsonschema==3.2.0         # via nbformat
@@ -60,19 +47,11 @@
 mccabe==0.6.1             # via pylint
 mistune==0.8.4            # via nbconvert
 mypy-extensions==0.4.3    # via black
-<<<<<<< HEAD
-nbclient==0.5.0           # via nbconvert
-nbconvert==6.0.6          # via nbsphinx
-nbformat==5.0.7           # via nbclient, nbconvert, nbsphinx
-nbsphinx==0.7.1           # via -r requirements/dev-requirements.in
-nest-asyncio==1.4.1       # via nbclient
-=======
 nbclient==0.5.1           # via nbconvert
 nbconvert==6.0.7          # via nbsphinx
 nbformat==5.0.8           # via nbclient, nbconvert, nbsphinx
 nbsphinx==0.8.0           # via -r requirements/dev-requirements.in
 nest-asyncio==1.4.2       # via nbclient
->>>>>>> abf9319e
 packaging==20.4           # via bleach, pytest, sphinx, tox
 pandocfilters==1.4.3      # via nbconvert
 pathspec==0.8.0           # via black
@@ -80,20 +59,12 @@
 pluggy==0.13.1            # via pytest, tox
 py==1.9.0                 # via pytest, tox
 pycparser==2.20           # via cffi
-<<<<<<< HEAD
-pygments==2.7.1           # via jupyterlab-pygments, nbconvert, readme-renderer, sphinx
-=======
 pygments==2.7.2           # via jupyterlab-pygments, nbconvert, readme-renderer, sphinx
->>>>>>> abf9319e
 pylint==2.6.0             # via -r requirements/dev-requirements.in
 pyparsing==2.4.7          # via -c requirements/requirements-py38.txt, packaging
 pyrsistent==0.17.3        # via jsonschema
 pytest-cov==2.10.1        # via -r requirements/dev-requirements.in
-<<<<<<< HEAD
-pytest==6.1.0             # via -r requirements/dev-requirements.in, pytest-cov
-=======
 pytest==6.1.2             # via -r requirements/dev-requirements.in, pytest-cov
->>>>>>> abf9319e
 python-dateutil==2.8.1    # via -c requirements/requirements-py38.txt, jupyter-client
 python-gitlab==1.15.0     # via python-semantic-release
 python-semantic-release==7.3.0  # via -r requirements/dev-requirements.in
@@ -101,11 +72,7 @@
 pyzmq==19.0.2             # via jupyter-client
 readme-renderer==28.0     # via twine
 recommonmark==0.6.0       # via -r requirements/dev-requirements.in
-<<<<<<< HEAD
-regex==2020.9.27          # via black
-=======
 regex==2020.10.28         # via black
->>>>>>> abf9319e
 requests-toolbelt==0.9.1  # via twine
 requests==2.24.0          # via python-gitlab, python-semantic-release, requests-toolbelt, sphinx, twine
 rfc3986==1.4.0            # via twine
@@ -127,15 +94,9 @@
 testpath==0.4.4           # via nbconvert
 toml==0.10.1              # via black, pylint, pytest, python-semantic-release, tox
 tornado==6.0.4            # via jupyter-client
-<<<<<<< HEAD
-tox==3.20.0               # via -r requirements/dev-requirements.in
-tqdm==4.50.0              # via twine
-traitlets==5.0.4          # via jupyter-client, jupyter-core, nbclient, nbconvert, nbformat, nbsphinx
-=======
 tox==3.20.1               # via -r requirements/dev-requirements.in
 tqdm==4.51.0              # via twine
 traitlets==5.0.5          # via jupyter-client, jupyter-core, nbclient, nbconvert, nbformat, nbsphinx
->>>>>>> abf9319e
 twine==3.2.0              # via python-semantic-release
 typed-ast==1.4.1          # via black
 typing-extensions==3.7.4.3  # via black
