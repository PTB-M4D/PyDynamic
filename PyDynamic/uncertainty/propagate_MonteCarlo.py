# -*- coding: utf-8 -*-
"""
The propagation of uncertainties via the FIR and IIR formulae alone does not
enable the derivation of credible intervals, because the underlying
distribution remains unknown. The GUM-S2 Monte Carlo method provides a
reference method for the calculation of uncertainties for such cases.

This module implements Monte Carlo methods for the propagation of
uncertainties for digital filtering.

This module contains the following functions:

* :func:`MC`: Standard Monte Carlo method for application of digital filter
* :func:`SMC`: Sequential Monte Carlo method with reduced computer memory requirements
* :func:`UMC`: Update Monte Carlo method for application of digital filters with
  reduced computer memory requirements
* :func:`UMC_generic`: Update Monte Carlo method with reduced computer memory
  requirements
"""

import functools
import math
import multiprocessing
import sys

import numpy as np
import scipy as sp
import scipy.stats as stats
from scipy.interpolate import interp1d
from scipy.signal import lfilter

from ..misc.filterstuff import isstable
from ..misc.tools import progress_bar
from ..misc.noise import ARMA

__all__ = ["MC", "SMC", "UMC", "UMC_generic"]


class Normal_ZeroCorr:
    """Multivariate normal distribution with zero correlation"""

    def __init__(self, loc=np.zeros(1), scale=np.zeros(1)):
        """
        Parameters
        ----------
            loc: np.ndarray, optional
                mean values, default is zero
            scale: np.ndarray, optional
                standard deviations for the elements in loc, default is zero
        """

        if isinstance(loc, np.ndarray) or isinstance(scale, np.ndarray):

            # convert loc to array if necessary
            if not isinstance(loc, np.ndarray):
                self.loc = loc * np.ones(1)
            else:
                self.loc = loc

            # convert scale to arraym if necessary
            if not isinstance(scale, np.ndarray):
                self.scale = scale * np.ones(1)
            else:
                self.scale = scale

            # if one of both (loc/scale) has length one, make it bigger to fit
            # size of the other
            if self.loc.size != self.scale.size:
                Nmax = max(self.loc.size, self.scale.size)

                if self.loc.size == 1 and self.scale.size != 1:
                    self.loc = self.loc * np.ones(Nmax)

                elif self.scale.size == 1 and self.loc.size != 1:
                    self.scale = self.scale * np.ones(Nmax)

                else:
                    raise ValueError(
                        "loc and scale do not have the same dimensions. (And "
                        "none of them has dim == 1)"
                    )

        else:
            raise TypeError(
                "At least one of loc or scale must be of type " "numpy.ndarray."
            )

    def rvs(self, size=1):
        # This function mimics the behavior of the scipy stats package
        return np.tile(self.loc, (size, 1)) + \
               np.random.randn(size, len(self.loc)) * \
               np.tile(self.scale, (size, 1))


def MC(
        x, Ux, b, a, Uab, runs=1000, blow=None, alow=None,
        return_samples=False, shift=0, verbose=True
):
    r"""Standard Monte Carlo method

    Monte Carlo based propagation of uncertainties for a digital filter (b,a)
    with uncertainty matrix :math:`U_{\theta}` for
    :math:`\theta=(a_1,\ldots,a_{N_a},b_0,\ldots,b_{N_b})^T`

    Parameters
    ----------
        x: np.ndarray
            filter input signal
        Ux: float or np.ndarray
            standard deviation of signal noise (float), point-wise standard
            uncertainties or covariance matrix associated with x
        b: np.ndarray
            filter numerator coefficients
        a: np.ndarray
            filter denominator coefficients
        Uab: np.ndarray
            uncertainty matrix :math:`U_\theta`
        runs: int,optional
            number of Monte Carlo runs
        return_samples: bool, optional
            whether samples or mean and std are returned

    If ``return_samples`` is ``False``, the method returns:

    Returns
    -------
        y: np.ndarray
            filter output signal
        Uy: np.ndarray
            uncertainty associated with

    Otherwise the method returns:

    Returns
    -------
        Y: np.ndarray
            array of Monte Carlo results

    References
    ----------
        * Eichstädt, Link, Harris and Elster [Eichst2012]_
    """

    Na = len(a)
    runs = int(runs)

    Y = np.zeros((runs, len(x)))   # set up matrix of MC results
    theta = np.hstack((a[1:], b))  # create the parameter vector from the filter coefficients
    Theta = np.random.multivariate_normal(theta, Uab, runs)  # Theta is small and thus we

    # can draw the full matrix now.
    if isinstance(Ux, np.ndarray):
        if len(Ux.shape) == 1:
            dist = Normal_ZeroCorr(loc=x, scale=Ux)  # non-iid noise w/o correlation
        else:
            dist = stats.multivariate_normal(x, Ux)  # colored noise
    elif isinstance(Ux, float):
        dist = Normal_ZeroCorr(loc=x, scale=Ux)  # iid noise
    else:
        raise NotImplementedError("The supplied type of uncertainty is not implemented")

    unst_count = 0  # Count how often in the MC runs the IIR filter is unstable.
    st_inds = list()
    if verbose:
        sys.stdout.write("MC progress: ")
    for k in range(runs):
        xn = dist.rvs()  # draw filter input signal
        if not blow is None:
            if alow is None:
                alow = 1.0  # FIR low-pass filter
            xn = lfilter(blow, alow, xn)  # low-pass filtered input signal
        bb = Theta[k, Na - 1 :]
        aa = np.hstack((1.0, Theta[k, : Na - 1]))
        if isstable(bb, aa):
            Y[k, :] = lfilter(bb, aa, xn)
            st_inds.append(k)
        else:
            unst_count += 1  # don't apply the IIR filter if it's unstable
        if np.mod(k, 0.1 * runs) == 0 and verbose:
            sys.stdout.write(" %d%%" % (np.round(100.0 * k / runs)))
    if verbose:
        sys.stdout.write(" 100%\n")

    if unst_count > 0:
        print("In %d Monte Carlo %d filters have been unstable" % (runs, unst_count))
        print("These results will not be considered for calculation of mean and " "std")
        print("However, if return_samples is 'True' then ALL samples are " "returned.")

    Y = np.roll(Y, int(shift), axis=1)  # correct for the (known) sample delay

    if return_samples:
        return Y
    else:
        y = np.mean(Y[st_inds, :], axis=0)
        uy = np.cov(Y[st_inds, :], rowvar=False)
        return y, uy


def SMC(
        x, noise_std, b, a, Uab=None, runs=1000, Perc=None, blow=None,
        alow=None, shift=0, return_samples=False, phi=None, theta=None,
        Delta=0.0
):
    r"""Sequential Monte Carlo method

    Sequential Monte Carlo propagation for a digital filter (b,a) with
    uncertainty matrix :math:`U_{\theta}` for
    :math:`\theta=(a_1,\ldots,a_{N_a},b_0,\ldots,b_{N_b})^T`

    Parameters
    ----------
        x: np.ndarray
            filter input signal
        noise_std: float
            standard deviation of signal noise
        b: np.ndarray
            filter numerator coefficients
        a: np.ndarray
            filter denominator coefficients
        Uab: np.ndarray
            uncertainty matrix :math:`U_\theta`
        runs: int, optional
            number of Monte Carlo runs
        Perc: list, optional
            list of percentiles for quantile calculation
        blow: np.ndarray
            optional low-pass filter numerator coefficients
        alow: np.ndarray
            optional low-pass filter denominator coefficients
        shift: int
            integer for time delay of output signals
        return_samples: bool, otpional
            whether to return y and Uy or the matrix Y of MC results
        phi, theta: np.ndarray, optional
            parameters for AR(MA) noise model
            :math:`\epsilon(n)  = \sum_k \phi_k\epsilon(n-k) + \sum_k
            \theta_k w(n-k) + w(n)` with :math:`w(n)\sim N(0,noise_std^2)`
        Delta: float,optional
             upper bound on systematic error of the filter

    If ``return_samples`` is ``False``, the method returns:

    Returns
    -------
        y: np.ndarray
            filter output signal (Monte Carlo mean)
        Uy: np.ndarray
            uncertainties associated with y (Monte Carlo point-wise std)
        Quant: np.ndarray
            quantiles corresponding to percentiles ``Perc`` (if not ``None``)

    Otherwise the method returns:

    Returns
    -------
        Y: np.ndarray
            array of all Monte Carlo results

    References
    ----------
        * Eichstädt, Link, Harris, Elster [Eichst2012]_
    """

    runs = int(runs)

    if isinstance(a, np.ndarray):  # filter order denominator
        Na = len(a) - 1
    else:
        Na = 0
    if isinstance(b, np.ndarray):  # filter order numerator
        Nb = len(b) - 1
    else:
        Nb = 0

    # Initialize noise matrix corresponding to ARMA noise model.
    if isinstance(theta, np.ndarray) or isinstance(theta, float):
        MA = True
        if isinstance(theta, float):
            W = np.zeros((runs, 1))
        else:
            W = np.zeros((runs, len(theta)))
    else:
        MA = False  # no moving average part in noise process

    # Initialize for autoregressive part of noise process.
    if isinstance(phi, np.ndarray) or isinstance(phi, float):
        AR = True
        if isinstance(phi, float):
            E = np.zeros((runs, 1))
        else:
            E = np.zeros((runs, len(phi)))
    else:
        AR = False  # No autoregressive part in noise process.

    # Initialize matrix of low-pass filtered input signal.
    if isinstance(blow, np.ndarray):
        X = np.zeros((runs, len(blow)))
    else:
        X = np.zeros(runs)

    if isinstance(alow, np.ndarray):
        Xl = np.zeros((runs, len(alow) - 1))
    else:
        Xl = np.zeros((runs, 1))

    if Na == 0:  # only FIR filter
        coefs = b
    else:
        coefs = np.hstack((a[1:], b))

    if isinstance(Uab, np.ndarray):  # Monte Carlo draw for filter coefficients
        Coefs = np.random.multivariate_normal(coefs, Uab, runs)
    else:
        Coefs = np.tile(coefs, (runs, 1))

    b0 = Coefs[:, Na]

    if Na > 0:  # filter is IIR
        A = Coefs[:, :Na]
        if Nb > Na:
            A = np.hstack((A, np.zeros((runs, Nb - Na))))
    else:  # filter is FIR -> zero state equations
        A = np.zeros((runs, Nb))

    # Fixed part of state-space model.
    c = Coefs[:, Na + 1 :] - np.multiply(np.tile(b0[:, np.newaxis], (1, Nb)), A)
    States = np.zeros(np.shape(A))  # initialise matrix of states

    calcP = False  # by default no percentiles requested
    if Perc is not None:  # percentiles requested
        calcP = True
        P = np.zeros((len(Perc), len(x)))

    # Initialize outputs.
    y = np.zeros_like(x)
    # Initialize vector of uncorrelated point-wise uncertainties.
    Uy = np.zeros_like(x)

    # Start of the actual MC part.
    print("Sequential Monte Carlo progress", end="")

    for index, _ in np.ndenumerate(x):

        w = np.random.randn(runs) * noise_std  # noise process draw
        if AR and MA:
            E = np.hstack((E.dot(phi) + W.dot(theta) + w, E[:-1]))
            W = np.hstack((w, W[:-1]))
        elif AR:
            E = np.hstack((E.dot(phi) + w, E[:-1]))
        elif MA:
            E = W.dot(theta) + w
            W = np.hstack((w, W[:-1]))
        else:
            w = np.random.randn(runs, 1) * noise_std
            E = w

        if isinstance(alow, np.ndarray):  # apply low-pass filter
            X = np.hstack((x[index[0]] + E, X[:, :-1]))
            Xl = np.hstack(
                (X.dot(blow.T) - Xl[:, : len(alow)].dot(alow[1:]), Xl[:, :-1])
            )
        elif isinstance(blow, np.ndarray):
            X = np.hstack((x[index[0]] + E, X[:, :-1]))
            Xl = X.dot(blow)
        else:
            Xl = x[index[0]] + E

        # Prepare for easier calculations.
        if len(Xl.shape) == 1:
            Xl = Xl[:, np.newaxis]

        # State-space system output.
        Y = (
            np.sum(np.multiply(c, States), axis=1)
            + np.multiply(b0, Xl[:, 0])
            + (np.random.rand(runs) * 2 * Delta - Delta)
        )
        # Calculate state updates.
        Z = -np.sum(np.multiply(A, States), axis=1) + Xl[:, 0]
        # Store state updates and remove old ones.
        States = np.hstack((Z[:, np.newaxis], States[:, :-1]))

        y[index[0]] = np.mean(Y)  # point-wise best estimate
        Uy[index[0]] = np.std(Y)  # point-wise standard uncertainties
        if calcP:
            P[:, index[0]] = sp.stats.mstats.mquantiles(np.asarray(Y), prob=Perc)

<<<<<<< HEAD
        if np.mod(index[0], np.round(0.1 * len(x))) == 0:
            print(' %d%%' % (np.round(100.0 * index[0] / len(x))), end="")
=======
        if np.mod(index, np.round(0.1 * len(x))) == 0:
            print(" %d%%" % (np.round(100.0 * index / len(x))), end="")
>>>>>>> f6ff8b72

    print(" 100%")

    # Correct for (known) delay.
    y = np.roll(y, int(shift))
    Uy = np.roll(Uy, int(shift))

    if calcP:
        P = np.roll(P, int(shift), axis=1)
        return y, Uy, P
    else:
        return y, Uy


def UMC(
        x, b, a, Uab, runs=1000, blocksize=8, blow=1.0, alow=1.0, phi=0.0,
        theta=0.0, sigma=1, Delta=0.0, runs_init=100, nbins=1000,
        credible_interval=0.95
):
    """
    Batch Monte Carlo for filtering using update formulae for mean, variance and (approximated) histogram.
    This is a wrapper for the UMC_generic function, specialised on filters

    Parameters
    ----------
        x: np.ndarray, shape (nx, )
            filter input signal
        b: np.ndarray, shape (nbb, )
            filter numerator coefficients
        a: np.ndarray, shape (naa, )
            filter denominator coefficients, normalization (a[0] == 1.0) is assumed
        Uab: np.ndarray, shape (naa + nbb - 1, )
            uncertainty matrix :math:`U_\\theta`
        runs: int, optional
            number of Monte Carlo runs
        blocksize: int, optional
            how many samples should be evaluated for at a time
        blow: float or np.ndarray, optional
            filter coefficients of optional low pass filter
        alow: float or np.ndarray, optional
            filter coefficients of optional low pass filter
        phi: np.ndarray, optional,
            see misc.noise.ARMA noise model
        theta: np.ndarray, optional
            see misc.noise.ARMA noise model
        sigma: float, optional
            see misc.noise.ARMA noise model
        Delta: float, optional
            upper bound of systematic correction due to regularisation (assume uniform distribution)
        runs_init: int, optional
            how many samples to evaluate to form initial guess about limits
        nbins: int, list of int, optional
            number of bins for histogram
        credible_interval: float, optional
            must be in [0,1]
            central credible interval size

    By default, phi, theta, sigma are chosen such, that N(0,1)-noise is added to the input signal.

    Returns
    -------
        y: np.ndarray
            filter output signal
        Uy: np.ndarray
            uncertainty associated with
        y_cred_low: np.ndarray
            lower boundary of credible interval
        y_cred_high: np.ndarray
            upper boundary of credible interval
        happr: dict
            dictionary keys: given nbin
            dictionary values: bin-edges val["bin-edges"], bin-counts val["bin-counts"]

    References
    ----------
        * Eichstädt, Link, Harris, Elster [Eichst2012]_
        * ported to python in 2019-08 from matlab-version of Sascha Eichstaedt (PTB) from 2011-10-12
        * copyright on updating formulae parts is by Peter Harris (NPL)
    """

    # input adjustments and type conversions
    if isinstance(alow, float):
        alow = np.array([alow])
    if isinstance(blow, float):
        blow = np.array([blow])
    if isinstance(nbins, int):
        nbins = [nbins]

    if alow[0] != 1:
        blow = blow / alow[0]
        alow = alow / alow[0]

    # define generic functions to hand over to UMC_generic

    # variate the coefficients of filter as main simulation influence
    ab = np.hstack((a[1:], b))    # create the parameter vector from the filter coefficients (should be named theta, but this name is already used)
    draw_samples = lambda size: np.random.multivariate_normal(ab, Uab, size)

    # how to evaluate functions
    params = {
        "nbb": b.size,
        "x": x,
        "sigma": sigma,
        "blow": blow,
        "alow": alow,
        "Delta": Delta,
        "phi": phi,
        "theta": theta,
    }
    evaluate = functools.partial(_UMCevaluate, **params)

    # run UMC
    y, Uy, happr, _ = UMC_generic(draw_samples, evaluate, runs=runs, blocksize=blocksize, runs_init=runs_init)

    # further post-calculation steps
    y_cred_low = np.zeros((len(nbins), len(y)))
    y_cred_high = np.zeros((len(nbins), len(y)))

    # approximate lower and upper credible quantiles
    for k in range(x.size):
        for m, h in enumerate(happr.values()):
            e = h["bin-edges"][:,k]                 # take all bin-edges
            f = np.append(0, h["bin-counts"][:,k])  # bin count for before first bin is 0
            G = np.cumsum(f)/np.sum(f)

            ## interpolate the cumulated relative bin-count G(e) for the requested credibility interval
            interp_e = interp1d(G, e)

            # save credibility intervals
            y_cred_low[m, k] = interp_e((1 - credible_interval) / 2)
            y_cred_high[m, k] = interp_e((1 + credible_interval) / 2)

    return y, Uy, y_cred_low, y_cred_high, happr


def _UMCevaluate(th, nbb, x, Delta, phi, theta, sigma, blow, alow):
    """
    Calculate system-response of an IIR-filter to some input signal x.

    Parameters
    ----------
    th: numpy.ndarray, shape (naa + nbb -1, )
        coefficients of an IIR filter, :math:`\\theta = [aa[1:], b]`
    nbb: int
        size of bb within th
    x: numpy.ndarray, shape (nx, )
        input signal
    Delta: float
        add noise to output drawn from uniform-distribution U([-Delta, Delta])
    phi: np.ndarray
        see misc.noise.ARMA noise model
    theta: np.ndarray
        see misc.noise.ARMA noise model
    sigma: float
        see misc.noise.ARMA noise model
    blow: float or np.ndarray
        filter coefficients of low pass filter applied to sum of input-signal and ARMA-noise
    alow: float or np.ndarray
        filter coefficients of low pass filter applied to sum of input-signal and ARMA-noise

    ```
    x -----------------+--->[LOWPASS]--->[IIR-FILTER]----+---> y
                       |                                 |
    ARMA(phi,theta) ---'            U([-Delta,Delta]) ---'
    ```
    """

    naa = len(th) - nbb + 1  # theta contains all but the first entry of aa
    aa = np.append(1, th[: naa - 1])  # insert coeff 1 at position 0 to restore aa
    bb = th[naa - 1 :]  # restore bb

    e = ARMA(x.size, phi=phi, theta=theta, std=sigma)

    xlow = lfilter(blow, alow, x + e)
    d = Delta * (2 * np.random.random_sample(size=x.size) - 1 )   # uniform distribution [-Delta, Delta]

    return lfilter(bb, aa, xlow) + d


def UMC_generic(draw_samples, evaluate, runs = 100, blocksize = 8, runs_init = 10, nbins = 100,
                return_samples = False, n_cpu = multiprocessing.cpu_count()):
    """
    Generic Batch Monte Carlo using update formulae for mean, variance and (approximated) histogram.
    Assumes that the input and output of evaluate are numeric vectors (but not necessarily of same dimension).
    If the output of evaluate is multi-dimensional, it will be flattened into 1D. 

    Parameters
    ----------
        draw_samples: function(int nDraws)
            function that draws nDraws from a given distribution / population
            needs to return a list of (multi dimensional) numpy.ndarrays
        evaluate: function(sample)
            function that evaluates a sample and returns the result
            needs to return a (multi dimensional) numpy.ndarray
        runs: int, optional
            number of Monte Carlo runs
        blocksize: int, optional
            how many samples should be evaluated for at a time
        runs_init: int, optional
            how many samples to evaluate to form initial guess about limits
        nbins: int, list of int, optional
            number of bins for histogram
        return_samples: bool, optional
            see return-value of documentation
        n_cpu: int, optional
            number of CPUs to use for multiprocessing, defaults to all available CPUs

    Example
    -------
        draw samples from multivariate normal distribution:
        ``draw_samples = lambda size: np.random.multivariate_normal(x, Ux, size)``

        build a function, that only accepts one argument by masking
        additional kwargs:
        ``evaluate = functools.partial(_UMCevaluate, nbb=b.size, x=x, Delta=Delta, phi=phi, theta=theta, sigma=sigma, blow=blow, alow=alow)``
        ``evaluate = functools.partial(bigFunction, **dict_of_kwargs)``

    By default the method 

    Returns
    -------
        y: np.ndarray
            mean of flattened/raveled simulation output
            i.e.: y = np.ravel(evaluate(sample))
        Uy: np.ndarray
            covariance associated with y
        happr: dict
            dictionary of bin-edges and bin-counts
        output_shape: tuple
            shape of the unraveled simulation output
            can be used to reshape y and np.diag(Uy) into original shape

    If ``return_samples`` is ``True``, the method additionally returns all evaluated samples. 
    This should only be done for testing and debugging reasons, as this removes all memory-improvements of the UMC-method. 

    Returns
    -------
        sims: dict
            dict of samples and corresponding results of every evaluated simulation
            samples and results are saved in their original shape

    References
    ----------
        * Eichstädt, Link, Harris, Elster [Eichst2012]_
    """

    # type-conversions
    if isinstance(nbins, int):
        nbins = [nbins]

    # check if parallel computation is required
    # this allows to circumvent a multiprocessing-problem on windows-machines
    # see: https://github.com/PTB-PSt1/PyDynamic/issues/84
    if n_cpu == 1:
        map_func = map
    else:
        nPool = min(n_cpu, blocksize)
        pool = multiprocessing.Pool(nPool)
        map_func = pool.imap_unordered

    # ------------ preparations for update formulae ------------

    # set up list of MC results
    Y_init = [None] * runs_init

    # init samples to be evaluated
    samples = draw_samples(runs_init)

    # evaluate the initial samples
    for k, result in enumerate(map_func(evaluate, samples)):
        Y_init[k] = result
        progress_bar(k, runs_init, prefix="UMC initialisation:     ")
    print("\n")  # to escape the carriage-return of progress_bar

    # get size of in- and output (was so far not explicitly known)
    input_shape = samples[0].shape
    output_shape = Y_init[0].shape

    # convert to array
    Y_init = np.asarray(Y_init)

    # prepare histograms
    ymin = np.min(Y_init, axis=0).ravel()
    ymax = np.max(Y_init, axis=0).ravel()

    happr = {}
    for nbin in nbins:
        happr[nbin] = {}
        happr[nbin]["bin-edges"] = np.linspace(ymin, ymax, num=nbin+1)           # define bin-edges (generates array for all [ymin,ymax] (assume ymin is already an array))
        happr[nbin]["bin-counts"] = np.zeros((nbin, np.prod(output_shape)))   # init. bin-counts

    # ----------------- run MC block-wise -----------------------

    nblocks = math.ceil(runs / blocksize)

    # remember all evaluated simulations, if wanted
    if return_samples:
        sims = {"samples": np.empty((runs, *input_shape)), "results": np.empty((runs, *output_shape))}

    for m in range(nblocks):
        if m == nblocks:
            curr_block = runs % blocksize
        else:
            curr_block = blocksize

        Y = np.empty((curr_block, np.prod(output_shape)))
        samples = draw_samples(curr_block)

        # evaluate samples in parallel loop
        for k, result in enumerate(map_func(evaluate, samples)):
            Y[k] = result.ravel()

        if m == 0:  # first block
            y = np.mean(Y, axis=0)
            Uy = np.matmul((Y - y).T, (Y - y))

        else:  # updating y and Uy from results of current block
            K0 = m * blocksize
            K_seq = curr_block

            # update mean (formula 7 in [Eichst2012])
            y0 = y
            y = y0 + np.sum(Y - y0, axis=0) / (K0 + K_seq)

            # update covariance (formula 8 in [Eichst2012])
            Uy = ( (K0-1)*Uy + K0*np.outer(y-y0, y-y0) + np.matmul((Y-y).T, (Y-y)) ) / (K0 + K_seq - 1)

        # update histogram values
        for k in range(np.prod(output_shape)):
            for h in happr.values():
                h["bin-counts"][:,k] += np.histogram(Y[:,k], bins = h["bin-edges"][:,k])[0]  # numpy histogram returns (bin-counts, bin-edges)

        ymin = np.min(np.vstack((ymin, Y)), axis=0)
        ymax = np.max(np.vstack((ymax, Y)), axis=0)

        # save results if wanted
        if return_samples:
            block_start = m * blocksize
            block_end = block_start + curr_block
            sims["samples"][block_start:block_end] = samples
            sims["results"][block_start:block_end] = np.asarray([element.reshape(output_shape) for element in Y])

        progress_bar(m*blocksize, runs, prefix="UMC running:            ")  # spaces on purpose, to match length of progress-bar below
    print("\n") # to escape the carriage-return of progress_bar

    # ----------------- post-calculation steps -----------------------

    # replace edge limits by ymin and ymax, resp.
    for h in happr.values():
        h["bin-edges"][0, :] = np.min(np.vstack((ymin, h["bin-edges"][0, :])), axis=0)
        h["bin-edges"][-1, :] = np.min(np.vstack((ymax, h["bin-edges"][-1, :])), axis=0)

    if return_samples:
        return y, Uy, happr, output_shape, sims
    else:
        return y, Uy, happr, output_shape<|MERGE_RESOLUTION|>--- conflicted
+++ resolved
@@ -385,13 +385,8 @@
         if calcP:
             P[:, index[0]] = sp.stats.mstats.mquantiles(np.asarray(Y), prob=Perc)
 
-<<<<<<< HEAD
         if np.mod(index[0], np.round(0.1 * len(x))) == 0:
-            print(' %d%%' % (np.round(100.0 * index[0] / len(x))), end="")
-=======
-        if np.mod(index, np.round(0.1 * len(x))) == 0:
-            print(" %d%%" % (np.round(100.0 * index / len(x))), end="")
->>>>>>> f6ff8b72
+            print(" %d%%" % (np.round(100.0 * index[0] / len(x))), end="")
 
     print(" 100%")
 
