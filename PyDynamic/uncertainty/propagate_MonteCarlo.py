--- conflicted
+++ resolved
@@ -596,11 +596,7 @@
     Example
     -------
         draw samples from multivariate normal distribution:
-<<<<<<< HEAD
         ``draw_samples = lambda size: np.random.multivariate_normal(x, Ux, size)``
-=======
-            draw_samples = lambda size: np.random.multivariate_normal(x, Ux, size)
->>>>>>> 7ac993e4
 
         build a function, that only accepts one argument by masking
         additional kwargs:
