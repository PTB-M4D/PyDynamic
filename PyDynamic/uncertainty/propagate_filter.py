--- conflicted
+++ resolved
@@ -10,7 +10,7 @@
 * :func:`IIRuncFilter`: Uncertainty propagation for the signal x and the uncertain
   IIR filter (b,a)
 * :func:`IIR_get_initial_state`: Get a valid internal state for :func:`IIRuncFilter`
-  that assumes a stationary signal before the first value. 
+  that assumes a stationary signal before the first value.
 
 .. note:: The Elster-Link paper for FIR filters assumes that the autocovariance
           is known and that noise is stationary!
@@ -40,10 +40,12 @@
             1D-array: interpretation depends on kind
         theta : np.ndarray
             FIR filter coefficients
-<<<<<<< HEAD
         Utheta: np.ndarray, optional (default: None)
             covariance matrix associated with theta
-            if None -> fully certain coefficients, reduces necessary calculations
+            if the filter is fully certain, use `Utheta = None` (default) to make use
+            of more efficient calculations.
+            see also the comparison given in
+            <examples\Digital filtering\FIRuncFilter_runtime_comparison.py>
         shift: int, optional (default: 0)
             time delay of filter output signal (in samples)
         blow : np.ndarray, optional (default: None)
@@ -51,34 +53,15 @@
         kind : string, optional (default: "corr")
             defines the interpretation of sigma_noise, if sigma_noise is a 1D-array
             "diag": point-wise standard uncertainties of non-stationary white noise
-            "corr": single sided autocovariance of stationary (colored/correlated) noise (default)
-=======
-        Utheta: np.ndarray, optional
-            covariance matrix associated with theta
-            if the filter is fully certain, use `Utheta = None` (default) to make use of more efficient calculations. 
-            see also the comparison given in <examples\Digital filtering\FIRuncFilter_runtime_comparison.py>
-        shift: int, optional
-            time delay of filter output signal (in samples) (defaults to 0)
-        blow: np.ndarray, optional
-            optional FIR low-pass filter
-        kind: string
-            only meaningful in combination with sigma_noise a 1D numpy array
-            "diag": point-wise standard uncertainties of non-stationary white noise
             "corr": single sided autocovariance of stationary (colored/correlated)
             noise (default)
->>>>>>> abf9319e
 
     Returns
     -------
         x : np.ndarray
             FIR filter output signal
-<<<<<<< HEAD
         ux : np.ndarray
-            point-wise uncertainties associated with x
-=======
-        ux: np.ndarray
             point-wise standard uncertainties associated with x
->>>>>>> abf9319e
 
 
     References
@@ -109,19 +92,11 @@
 
     else:
         raise ValueError(
-<<<<<<< HEAD
-            "sigma_noise is `{0}`, but we expect a float or np.ndarray.".format(
-                type(sigma_noise)
-            )
-        )
-=======
             f"FIRuncFilter: Uncertainty sigma_noise associated "
             f"with input signal is expected to be either a float or a 1D array but "
             f"is of shape {sigma_noise.shape}. Please check documentation for input "
             f"parameters sigma_noise and kind for more information."
         )
-
->>>>>>> abf9319e
 
     if isinstance(blow, np.ndarray):  # if blow is given
         # calculate low-pass filtered signal and propagate noise
@@ -213,10 +188,10 @@
     if len(theta.shape) == 1:
         theta = theta[:, np.newaxis]
 
-    # NOTE: In the code below whereever `theta` or `Utheta` get used, they need to be flipped. 
+    # NOTE: In the code below whereever `theta` or `Utheta` get used, they need to be flipped.
     #       This is necessary to take the time-order of both variables into account. (Which is descending
     #       for `theta` and `Utheta` but ascending for `Ulow`.)
-    #       
+    #
     #       Further details and illustrations showing the effect of not-flipping
     #       can be found at https://github.com/PTB-PSt1/PyDynamic/issues/183
 
@@ -226,25 +201,6 @@
         # V has dimension (len(sigma2) + Ntheta - 1) * (len(sigma2) + Ntheta - 1) --> slice a fitting Ulow of dimension (Ntheta x Ntheta)
         UncCov = np.zeros((len(sigma2)))
 
-<<<<<<< HEAD
-        for k in range(len(sigma2)):
-            Ulow = V[k : k + Ntheta, k : k + Ntheta]
-            UncCov[k] = np.squeeze(
-                theta.T.dot(Ulow.dot(theta)) + np.abs(np.trace(Ulow.dot(Utheta)))
-            )  # static part of uncertainty
-
-    else:
-        UncCov = theta.T.dot(Ulow.dot(theta)) + np.abs(
-            np.trace(Ulow.dot(Utheta))
-        )  # static part of uncertainty
-
-    unc = np.zeros_like(y)
-    for m in range(Ntheta, len(xlow)):
-        XL = xlow[
-            m : m - Ntheta : -1, np.newaxis
-        ]  # extract necessary part from input signal
-        unc[m] = XL.T.dot(Utheta.dot(XL))  # apply formula from paper
-=======
         if isinstance(Utheta, np.ndarray):
             for k in range(len(sigma2)):
                 Ulow = V[k:k+Ntheta,k:k+Ntheta]
@@ -265,15 +221,14 @@
 
         # use extended signal to match assumption of stationary signal prior to first entry
         xlow_extended = np.append(np.full(Ntheta - 1, xlow[0]), xlow)
-        
+
         for m in range(len(xlow)):
             # extract necessary part from input signal
             XL = xlow_extended[m : m + Ntheta, np.newaxis]
             unc[m] = XL.T.dot(np.flip(Utheta).dot(XL))  # apply formula from paper
     else:
         unc = np.zeros_like(y)
-    
->>>>>>> abf9319e
+
     ux = np.sqrt(np.abs(UncCov + unc))
     ux = np.roll(ux, -int(shift))  # correct for delay
 
@@ -321,9 +276,9 @@
     Note
     ----
         In case of `a == [1.0]` (FIR filter), the results of :func:`IIRuncFilter` and :func:`FIRuncFilter` might differ!
-        This is because IIRuncFilter propagates uncertainty according to the 
-        (first-order Taylor series of the) GUM, whereas FIRuncFilter takes full 
-        variance information into account (which leads to an additional term). 
+        This is because IIRuncFilter propagates uncertainty according to the
+        (first-order Taylor series of the) GUM, whereas FIRuncFilter takes full
+        variance information into account (which leads to an additional term).
         This is documented in the description of formula (33) of [Elster2008]_ .
         The difference can be visualized by running `PyDynamic/examples/Digital filtering/validate_FIR_IIR_MC.py`
 
@@ -437,7 +392,7 @@
 
 def _tf2ss(b, a):
     """
-    Variant of :func:`scipy.signal.tf2ss` that fits the definitions of [Link2009]_ 
+    Variant of :func:`scipy.signal.tf2ss` that fits the definitions of [Link2009]_
     """
 
     p = len(a) - 1
@@ -504,7 +459,7 @@
     -------
     internal_state : dict
         dictionary of state
- 
+
     """
 
     # adjust filter coefficients for lengths
