--- conflicted
+++ resolved
@@ -18,15 +18,9 @@
 """
 
 import numpy as np
-<<<<<<< HEAD
 from scipy.linalg import solve, solve_discrete_lyapunov, toeplitz
-from scipy.signal import dimpulse, lfilter, lfilter_zi
-
-=======
-from scipy.linalg import toeplitz
-from scipy.signal import lfilter, lfilter_zi, dimpulse
-from scipy.signal import convolve
->>>>>>> 94d600ed
+from scipy.signal import convolve, dimpulse, lfilter, lfilter_zi
+
 from ..misc.tools import trimOrPad
 
 __all__ = ["FIRuncFilter", "IIRuncFilter", "IIR_get_initial_state"]
@@ -41,37 +35,6 @@
 
     Parameters
     ----------
-<<<<<<< HEAD
-        y : np.ndarray
-            filter input signal
-        sigma_noise : float or np.ndarray
-            float:    standard deviation of white noise in y
-            1D-array: interpretation depends on kind
-        theta : np.ndarray
-            FIR filter coefficients
-        Utheta: np.ndarray, optional (default: None)
-            covariance matrix associated with theta
-            if the filter is fully certain, use `Utheta = None` (default) to make use
-            of more efficient calculations.
-            see also the comparison given in
-            <examples\Digital filtering\FIRuncFilter_runtime_comparison.py>
-        shift: int, optional (default: 0)
-            time delay of filter output signal (in samples)
-        blow : np.ndarray, optional (default: None)
-            optional FIR low-pass filter
-        kind : string, optional (default: "corr")
-            defines the interpretation of sigma_noise, if sigma_noise is a 1D-array
-            "diag": point-wise standard uncertainties of non-stationary white noise
-            "corr": single sided autocovariance of stationary (colored/correlated)
-            noise (default)
-
-    Returns
-    -------
-        x : np.ndarray
-            FIR filter output signal
-        ux : np.ndarray
-            point-wise standard uncertainties associated with x
-=======
     x : np.ndarray
         filter input signal
     theta : np.ndarray
@@ -94,7 +57,6 @@
         FIR filter output signal
     Uy : np.ndarray
         covariance matrix of filter output y
->>>>>>> 94d600ed
 
 
     References
@@ -116,19 +78,6 @@
     if initial_conditions == "constant":
         x0 = x[0]
 
-<<<<<<< HEAD
-    elif isinstance(sigma_noise, np.ndarray) and len(sigma_noise.shape) == 1:
-        if kind == "diag":
-            sigma2 = sigma_noise ** 2
-        elif kind == "corr":
-            sigma2 = sigma_noise
-        else:
-            raise ValueError(
-                "Unknown kind `{KIND}`. Don't now how to interpret the array sigma_noise.".format(
-                    KIND=kind
-                )
-            )
-=======
     # Note: currently only used in testing for comparison against Monte Carlo method
     elif initial_conditions == "zero":
         x0 = 0.0
@@ -234,7 +183,6 @@
     # Note: currently only used in testing for comparison against Monte Carlo method
     elif initial_conditions == "zero":
         x0 = 0.0
->>>>>>> 94d600ed
 
     else:
         raise ValueError(
@@ -242,16 +190,6 @@
             f"However, only 'zero' or 'constant' are currently supported."
         )
 
-<<<<<<< HEAD
-    if isinstance(blow, np.ndarray):  # if blow is given
-        # calculate low-pass filtered signal and propagate noise
-
-        if isinstance(sigma2, float):
-            Bcorr = np.correlate(blow, blow, "full")  # len(Bcorr) == 2*Ntheta - 1
-            ycorr = (
-                sigma2 * Bcorr[len(blow) - 1 :]
-            )  # only the upper half of the correlation is needed
-=======
     # propagate filter
     y, _ = lfilter(theta, 1.0, x, zi=x0 * lfilter_zi(theta, 1.0))
 
@@ -266,7 +204,6 @@
         elif initial_conditions == "zero":
             Ux0 = 0.0
         Ux_diag_extended = np.r_[np.full((Ntheta - 1), Ux0), Ux_diag]
->>>>>>> 94d600ed
 
         # calc subterm theta^T * Ux * theta
         Uy_diag += convolve(np.square(theta), Ux_diag_extended, mode="valid")
@@ -282,17 +219,7 @@
         # calc subterm Tr(Ux * Utheta)
         Uy_diag += convolve(Ux_diag_extended, Utheta_diag, mode="valid")
 
-<<<<<<< HEAD
-                N = toeplitz(blow[1:][::-1], np.zeros_like(sigma2_extended)).T
-                M = toeplitz(
-                    trimOrPad(blow, len(sigma2_extended)),
-                    np.zeros_like(sigma2_extended),
-                )
-                SP = np.diag(sigma2[0] * np.ones_like(blow[1:]))
-                S = np.diag(sigma2_extended)
-=======
     return y, Uy_diag
->>>>>>> 94d600ed
 
 
 def _stationary_prepend_covariance(U, n):
@@ -306,13 +233,6 @@
 
     return U_adjusted
 
-<<<<<<< HEAD
-                ycorr = np.correlate(
-                    sigma2_reflect, Bcorr, mode="valid"
-                )  # used convolve in a earlier version, should make no difference as Bcorr is symmetric
-                Ulow = toeplitz(ycorr)
-=======
->>>>>>> 94d600ed
 
 def FIRuncFilter(
     y,
@@ -359,12 +279,6 @@
     return_full_covariance : bool, optional
         whether or not to return a full covariance of the output, defaults to False
 
-<<<<<<< HEAD
-                # Ulow is to be sliced from V, see below
-                V = np.diag(
-                    sigma2_extended
-                )  #  this is not Ulow, same thing as in the case of a provided blow (see above)
-=======
     Returns
     -------
     x : np.ndarray
@@ -372,7 +286,6 @@
     Ux : np.ndarray
         return_full_covariance == False : point-wise standard uncertainties associated with x (default)
         return_full_covariance == True : covariance matrix containing uncertainties associated with x
->>>>>>> 94d600ed
 
 
     References
@@ -383,20 +296,6 @@
 
     """
 
-<<<<<<< HEAD
-    # NOTE: In the code below whereever `theta` or `Utheta` get used, they need to be flipped.
-    #       This is necessary to take the time-order of both variables into account. (Which is descending
-    #       for `theta` and `Utheta` but ascending for `Ulow`.)
-    #
-    #       Further details and illustrations showing the effect of not-flipping
-    #       can be found at https://github.com/PTB-PSt1/PyDynamic/issues/183
-
-    # handle diag-case, where Ulow needs to be sliced from V
-    if kind == "diag":
-        # UncCov needs to be calculated inside in its own for-loop
-        # V has dimension (len(sigma2) + Ntheta - 1) * (len(sigma2) + Ntheta - 1) --> slice a fitting Ulow of dimension (Ntheta x Ntheta)
-        UncCov = np.zeros((len(sigma2)))
-=======
     # Check for special cases, that we can compute much faster:
     ## These special cases come from the default behavior of the `old` FIRuncFilter
     ## implementation, which always returned only the square-root of the main diagonal
@@ -411,7 +310,7 @@
     ## faster (typically by orders of magnitude) when compared to the full covariance
     ## calculation.
     ## Check this example: <examples\Digital filtering\FIRuncFilter_runtime_comparison.py>
-    
+
     # note to user
     if not return_full_covariance:
         print(
@@ -446,7 +345,6 @@
             Uy_diag = np.square(sigma_noise)
         else:
             Uy_diag = sigma_noise
->>>>>>> 94d600ed
 
         if isinstance(Utheta, float):
             Utheta_diag = np.full_like(theta, Utheta)
@@ -476,31 +374,15 @@
                 elif kind == "corr":
                     Uy = toeplitz(trimOrPad(sigma_noise, len(y)))
                 else:
-                    raise ValueError("unknown kind of sigma_noise")
+                    raise ValueError(
+                        f"Unknown kind `{kind}`. Don't now how to interpret the array "
+                        f"sigma_noise."
+                    )
 
             elif len(sigma_noise.shape) == 2:
                 Uy = sigma_noise
 
         else:
-<<<<<<< HEAD
-            UncCov = np.flip(theta).T.dot(Ulow.dot(np.flip(theta)))     # static part of uncertainty
-
-    if isinstance(Utheta, np.ndarray):
-        unc = np.empty_like(y)
-
-        # use extended signal to match assumption of stationary signal prior to first entry
-        xlow_extended = np.append(np.full(Ntheta - 1, xlow[0]), xlow)
-
-        for m in range(len(xlow)):
-            # extract necessary part from input signal
-            XL = xlow_extended[m : m + Ntheta, np.newaxis]
-            unc[m] = XL.T.dot(np.flip(Utheta).dot(XL))  # apply formula from paper
-    else:
-        unc = np.zeros_like(y)
-
-    ux = np.sqrt(np.abs(UncCov + unc))
-    ux = np.roll(ux, -int(shift))  # correct for delay
-=======
             raise ValueError(
                 "Unsupported value of sigma_noise. Please check the documentation."
             )
@@ -514,7 +396,6 @@
             x, Ux = _fir_filter(
                 xlow, theta, Ulow, Utheta, initial_conditions="constant"
             )
->>>>>>> 94d600ed
 
         else:
             # apply filter to input signal
