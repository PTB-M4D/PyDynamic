--- conflicted
+++ resolved
@@ -347,18 +347,6 @@
             # coefficients. This procedure is described by eq. (19) of White2017.
             F_is = []
             for i in range(len(t)):
-<<<<<<< HEAD
-                tf = t
-                xf = np.zeros_like(t)
-                xf[i] = 1.0
-                f_tck = splrep(tf, xf, k=3)
-                Fi = BSpline(*f_tck)
-                F.append(Fi)
-
-            # calculate sensitivity
-            C[interp_range] = np.array([Fi(t_new[interp_range]) for Fi in F]).T
-            C_sqr = np.square(C[interp_range])
-=======
                 x_temp = np.zeros_like(t)
                 x_temp[i] = 1.0
                 F_i = BSpline(*splrep(t, x_temp, k=3))
@@ -366,8 +354,7 @@
 
             # Calculate sensitivity coefficients.
             C[interp_range] = np.array([F_i(t_new[interp_range]) for F_i in F_is]).T
-            C2 = np.square(C[interp_range])
->>>>>>> 89cd5b4c
+            C_sqr = np.square(C[interp_range])
 
             # if at some point time-uncertainties are of interest, White2017 already provides the formulas
             # ut = np.zeros_like(t)
