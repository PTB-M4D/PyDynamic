--- conflicted
+++ resolved
@@ -4,16 +4,6 @@
 
 This module contains the following functions:
 
-<<<<<<< HEAD
-* print_mat: print matrix (2D array) to the command line
-* print_vec: print vector (1D array) to the command line
-* make_semiposdef: Make quadratic matrix positive semi-definite by increasing
-its eigenvalues
-* FreqResp2RealImag: Calculation of real and imaginary parts from amplitude
-and phase with associated uncertainties
-* make_equidistant: Convert non-equidistant time series to equidistant by
-interpolation
-=======
 * *print_vec*: Print vector (1D array) to the console or return as formatted
   string
 * *print_mat*: Print matrix (2D array) to the console or return as formatted
@@ -21,8 +11,8 @@
 * *make_semiposdef*: Make quadratic matrix positive semi-definite
 * *FreqResp2RealImag*: Calculate real and imaginary parts from frequency
   response
-
->>>>>>> 52618142
+* make_equidistant: Convert non-equidistant time series to equidistant by
+  interpolation
 """
 
 __all__ = ['print_mat', 'print_vec', 'make_semiposdef', 'FreqResp2RealImag',
