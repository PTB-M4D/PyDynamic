# -*- coding: utf-8 -*-
"""
The :mod:`PyDynamic.misc.tools` module is a collection of miscellaneous helper
functions.

This module contains the following functions:

* :func:`print_vec`: Print vector (1D array) to the console or return as formatted
  string
* :func:`print_mat`: Print matrix (2D array) to the console or return as formatted
  string
* :func:`make_semiposdef`: Make quadratic matrix positive semi-definite
* :func:`FreqResp2RealImag`: Calculate real and imaginary parts from frequency
  response
* :func:`make_equidistant`: Interpolate non-equidistant time series to equidistant
* :func:`trimOrPad`: trim or pad (with zeros) a vector to desired length
* :func:`progress_bar`: A simple and reusable progress-bar
"""

import sys
import warnings

import numpy as np
from scipy.sparse import eye, issparse
from scipy.sparse.linalg.eigen.arpack import eigs

__all__ = [
    "print_mat",
    "print_vec",
    "make_semiposdef",
    "FreqResp2RealImag",
    "make_equidistant",
    "trimOrPad",
    "progress_bar",
    "shift_uncertainty"
]

def shift_uncertainty(x, ux, shift):
    """Shift the elements in the vector x (and associated uncertainty ux) by shift elements.
        This method uses :class:`numpy.roll` to shift the elements in x and ux. See documentation of np.roll for details.

    Parameters
    ----------
        x: (N,) array_like
            vector of estimates
        ux: float, np.ndarray of shape (N,) or of shape (N,N)
            uncertainty associated with the vector of estimates
        shift: int
            amount of shift

    Returns
    -------
        xs: (N,) array
            shifted vector of estimates
        uxs: float, np.ndarray of shape (N,) or of shape (N,N)
            uncertainty associated with the shifted vector of estimates
    """

    assert(isinstance(shift, int))
    # application of shift to the vector of estimates
    xs = np.roll(x, shift)

    if isinstance(ux, float):       # no shift necessary for ux
        return xs, ux
    if isinstance(ux, np.ndarray):
        if len(ux.shape) == 1:      # uncertainties given as vector
            return xs, np.roll(ux, shift)
        elif len(ux.shape) == 2:      # full covariance matrix
            assert(ux.shape[0]==ux.shape[1])
            uxs = np.roll(ux, (shift, shift), axis=(0,1))
            return xs, uxs
        else:
            raise TypeError("Input uncertainty has incompatible shape")
    else:
        raise TypeError("Input uncertainty has incompatible type")

def trimOrPad(array, length, mode="constant"):
    """Trim or pad (with zeros) a vector to desired length"""
    if len(array) < length:  # pad zeros to the right if too short
        return np.pad(array, (0, length - len(array)), mode=mode)
    else:  # trim to given length otherwise
        return array[0:length]


def print_vec(vector, prec=5, retS=False, vertical=False):
    """ Print vector (1D array) to the console or return as formatted string

    Parameters
    ----------
        vector : (M,) array_like
        prec : int
            the precision of the output
        vertical : bool
            print out vertical or not
        retS : bool
            print or return string

    Returns
    -------
        s : str
            if retS is True

    """
    if vertical:
        t = "\n"
    else:
        t = "\t"
    s = "".join(["%1.*g %s" % (int(prec), s, t) for s in vector])
    if retS:
        return s
    else:
        print(s)


def print_mat(matrix, prec=5, vertical=False, retS=False):
    """ Print matrix (2D array) to the console or return as formatted string

    Parameters
    ----------
        matrix : (M,N) array_like
        prec : int
            the precision of the output
        vertical : bool
            print out vertical or not
        retS : bool
            print or return string

    Returns
    -------
        s : str
            if retS is True

    """
    if vertical:
        matrix = matrix.T

    s = "".join(
        [
            print_vec(matrix[k, :], prec=prec, vertical=False, retS=True) + "\n"
            for k in range(matrix.shape[0])
        ]
    )

    if retS:
        return s
    else:
        print(s)


def make_semiposdef(matrix, maxiter=10, tol=1e-12, verbose=False):
    """Make quadratic matrix positive semi-definite by increasing its eigenvalues

    Parameters
    ----------
        matrix : (N,N) array_like
            the matrix to process
        maxiter : int
            the maximum number of iterations for increasing the eigenvalues
        tol : float
            tolerance for deciding if pos. semi-def.
        verbose : bool
            If `True` print smallest eigenvalue of the resulting matrix

    Returns
    -------
        (N,N) array_like
            quadratic positive semi-definite matrix
    """
    n, m = matrix.shape
    if n != m:
        raise ValueError("Matrix has to be quadratic")
    # use specialised functions for sparse matrices
    if issparse(matrix):
        # enforce symmetric matrix
        matrix = 0.5 * (matrix + matrix.T)
        # calculate smallest eigenvalue
        e = np.real(eigs(matrix, which="SR", return_eigenvectors=False)).min()
        count = 0
        # increase the eigenvalues until matrix is positive semi-definite
        while e < tol and count < maxiter:
            matrix += (np.absolute(e) + tol) * eye(n, format=matrix.format)
            e = np.real(eigs(matrix, which="SR", return_eigenvectors=False)).min()
            count += 1
        e = np.real(eigs(matrix, which="SR", return_eigenvectors=False)).min()
    # same procedure for non-sparse matrices
    else:
        matrix = 0.5 * (matrix + matrix.T)
        count = 0
        e = np.real(np.linalg.eigvals(matrix)).min()
        while e < tol and count < maxiter:
            e = np.real(np.linalg.eigvals(matrix)).min()
            matrix += (np.absolute(e) + tol) * np.eye(n)
        e = np.real(np.linalg.eigvals(matrix)).min()
    if verbose:
        print("Final result of make_semiposdef: smallest eigenvalue is %e" % e)
    return matrix


def FreqResp2RealImag(Abs, Phase, Unc, MCruns=1e4):
    """ Calculate real and imaginary parts from frequency response

    Calculate real and imaginary parts from amplitude and phase with
    associated uncertainties.

    Parameters
    ----------

        Abs: (N,) array_like
            amplitude values
        Phase: (N,) array_like
            phase values in rad
        Unc: (2N, 2N) or (2N,) array_like
            uncertainties
        MCruns: bool
            Iterations for Monte Carlo simulation

    Returns
    -------

        Re, Im: (N,) array_like
            real and imaginary parts (best estimate)
        URI: (2N, 2N) array_like
            uncertainties assoc. with Re and Im
    """

    if len(Abs) != len(Phase) or 2 * len(Abs) != len(Unc):
        raise ValueError("\nLength of inputs are inconsistent.")

    if len(Unc.shape) == 1:
        Unc = np.diag(Unc)

    Nf = len(Abs)

    AbsPhas = np.random.multivariate_normal(
        np.hstack((Abs, Phase)), Unc, int(MCruns)
    )  # draw MC inputs

    H = AbsPhas[:, :Nf] * np.exp(
        1j * AbsPhas[:, Nf:]
    )  # calculate complex frequency response values
    RI = np.hstack((np.real(H), np.imag(H)))  # transform to real, imag

    Re = np.mean(RI[:, :Nf])
    Im = np.mean(RI[:, Nf:])
    URI = np.cov(RI, rowvar=False)

    return Re, Im, URI


def make_equidistant(*args, **kwargs):
    """
    .. deprecated:: 2.0.0
    Please use :func:`PyDynamic.uncertainty.interpolate.interp1d_unc`
    """
<<<<<<< HEAD
    warnings.warn(
=======
    raise DeprecationWarning(
>>>>>>> 559e3454
        "The method `PyDynamic.misc.tools.make_equidistant` is moved "
        "to :mod:`PyDynamic.uncertainty.interpolate.make_equidistant` since the last "
        "major release 2.0.0. Please switch to the current module immediately and use "
        "the current function "
        ":func:`PyDynamic.uncertainty.interpolate.make_equidistant`. Please change "
        "'from PyDynamic.misc.tools import make_equidistant' to 'from "
<<<<<<< HEAD
        "PyDynamic.uncertainty.interpolate import make_equidistant'.",
        DeprecationWarning,
=======
        "PyDynamic.uncertainty.interpolate import make_equidistant'."
>>>>>>> 559e3454
    )


def progress_bar(
    count,
    count_max,
    width=30,
    prefix="",
    done_indicator="#",
    todo_indicator=".",
    fout=sys.stdout,
):
    """
    A simple and reusable progress-bar

    Parameters
    ----------
        count: int
            current status of iterations, assumed to be zero-based
        count_max: int
            total number of iterations
        width: int, optional
            width of the actual progressbar (actual printed line will be wider)
        prefix: str, optional
            some text that will be printed in front of the bar (i.e.
            "Progress of ABC:")
        done_indicator: str, optional
            what character is used as "already-done"-indicator
        todo_indicator: str, optional
            what character is used as "not-done-yet"-indicator
        fout: file-object, optional
            where the progress-bar should be written/printed to
    """
    x = int(width * (count + 1) / count_max)
    progressString = "{PREFIX}[{DONE}{NOTDONE}] {COUNT}/{COUNTMAX}\r".format(
        PREFIX=prefix,
        DONE=x * done_indicator,
        NOTDONE=(width - x) * todo_indicator,
        COUNT=count + 1,
        COUNTMAX=count_max,
    )

    fout.write(progressString)<|MERGE_RESOLUTION|>--- conflicted
+++ resolved
@@ -18,7 +18,6 @@
 """
 
 import sys
-import warnings
 
 import numpy as np
 from scipy.sparse import eye, issparse
@@ -252,23 +251,14 @@
     .. deprecated:: 2.0.0
     Please use :func:`PyDynamic.uncertainty.interpolate.interp1d_unc`
     """
-<<<<<<< HEAD
-    warnings.warn(
-=======
     raise DeprecationWarning(
->>>>>>> 559e3454
         "The method `PyDynamic.misc.tools.make_equidistant` is moved "
         "to :mod:`PyDynamic.uncertainty.interpolate.make_equidistant` since the last "
         "major release 2.0.0. Please switch to the current module immediately and use "
         "the current function "
         ":func:`PyDynamic.uncertainty.interpolate.make_equidistant`. Please change "
         "'from PyDynamic.misc.tools import make_equidistant' to 'from "
-<<<<<<< HEAD
-        "PyDynamic.uncertainty.interpolate import make_equidistant'.",
-        DeprecationWarning,
-=======
         "PyDynamic.uncertainty.interpolate import make_equidistant'."
->>>>>>> 559e3454
     )
 
 
