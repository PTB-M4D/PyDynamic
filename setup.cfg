[semantic_release]
<<<<<<< HEAD
# The file(s) and variable name of where the version number is stored.
version_variable = PyDynamic/__init__.py:__version__,docs/conf.py:version
# The way we get and set the new version. Can be commit or tag.
# If set to tag, will get the current version from the latest tag matching vX.Y.Z.
# This won’t change the source defined in version_variable.
# If set to commit, will get the current version from the source defined in
# version_variable, edit the file and commit it.
version_source = commit
# Import path of a Python function that can parse commit messages and return
# information about the commit.
commit_parser = semantic_release.history.angular_parser
# If set to false the pypi uploading will be disabled.
=======
version_variable=setup.py:current_release_version,docs/conf.py:version
version_source=commit
>>>>>>> f8326d52
upload_to_pypi=true
# If set to false, do not upload distributions to GitHub releases.
upload_to_release=true
# The branch to run releases from.
branch=master
# The name of your hvcs. Currently only GitHub and GitLab are supported.
hvcs=github
# Whether or not to commit changes when bumping version.
commit_version_number=true
# The name of the file where the changelog is kept, relative to the root of the repo.
changelog_file=docs/CHANGELOG.md
# Comma-separated list of sections to display in the changelog. They will be
# displayed in the order they are given. The available options depend on the commit
# parser used.
changelog_sections = feature,fix,breaking,documentation,performance
# A comma-separated list of the import paths of components to include in the changelog.
changelog_components = semantic_release.changelog.changelog_headers,semantic_release.changelog.compare_url

[rstcheck]
ignore_messages=(No directive entry for "automodule" in module "docutils.parsers.rst.languages.en"\.$)<|MERGE_RESOLUTION|>--- conflicted
+++ resolved
@@ -1,7 +1,6 @@
 [semantic_release]
-<<<<<<< HEAD
 # The file(s) and variable name of where the version number is stored.
-version_variable = PyDynamic/__init__.py:__version__,docs/conf.py:version
+version_variable=setup.py:current_release_version,docs/conf.py:version
 # The way we get and set the new version. Can be commit or tag.
 # If set to tag, will get the current version from the latest tag matching vX.Y.Z.
 # This won’t change the source defined in version_variable.
@@ -12,10 +11,6 @@
 # information about the commit.
 commit_parser = semantic_release.history.angular_parser
 # If set to false the pypi uploading will be disabled.
-=======
-version_variable=setup.py:current_release_version,docs/conf.py:version
-version_source=commit
->>>>>>> f8326d52
 upload_to_pypi=true
 # If set to false, do not upload distributions to GitHub releases.
 upload_to_release=true
