--- conflicted
+++ resolved
@@ -87,11 +87,7 @@
 @composite
 def random_complex_vector(draw: Callable, length: Optional[int] = None) -> np.ndarray:
     number_of_elements = (
-<<<<<<< HEAD
-        length if length is not None else draw(hst.integers(min_value=1, max_value=20))
-=======
         length if length is not None else draw(reasonable_random_dimension_strategy())
->>>>>>> bbd29627
     )
     return draw(
         hnp.arrays(
