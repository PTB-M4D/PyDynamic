# -*- coding: utf-8 -*-
""" Perform tests on methods specialized for second order dynamic systems."""

from matplotlib.pyplot import np as np
from pytest import approx
from scipy.signal import freqs

from PyDynamic.misc.SecondOrderSystem import sos_FreqResp, sos_phys2filter, \
    sos_realimag, sos_absphase

<<<<<<< HEAD
np.random.seed(123)
=======
np.random.seed(12345)

>>>>>>> 7ac993e4
Fs = 100e3
delta = 0.0001
f0 = float(Fs / 4 + np.abs(np.random.randn(1)) * Fs / 8)
S0 = 1.0
fe5 = np.linspace(0, Fs / 2, 100000)
K = 100
fe3 = np.linspace(0, Fs / 2, 1000)
udelta = 1e-12 * delta
uf0 = 1e-12 * f0
uS0 = 1e-12 * S0


def test_sos_freqresp():
    H = sos_FreqResp(S0, delta, f0, fe5)
    indmax = np.abs(H).argmax()
    assert np.round(np.abs(f0 - fe5[indmax])) <= 0.01 * f0
    assert np.abs(H[0]) == approx(S0)
    Hmulti = sos_FreqResp(
        S0 * np.ones(K), delta * np.ones(K), f0 * np.ones(K), fe5)
    assert Hmulti.shape[1] == K


def test_sos_phys2filter():
    b, a = sos_phys2filter(S0, delta, f0)
    H = freqs(b, a, 2 * np.pi * fe5)[1]
    indmax = np.abs(H).argmax()
    assert np.round(np.abs(f0 - fe5[indmax])) <= 0.01 * f0
    assert np.abs(H[0]) == approx(S0)
    bmulti, amulti = sos_phys2filter(
        S0 * np.ones(K), delta * np.ones(K), f0 * np.ones(K))
    assert len(bmulti[0]) == K
    assert amulti.shape == (K, 3)


def test_sos_realimag():
    Hmean, Hcov = sos_realimag(S0, delta, f0, uS0, udelta, uf0, fe3, runs=100)
    assert Hcov.shape, (2 * len(fe3) == 2 * len(fe3))
    H = sos_FreqResp(S0, delta, f0, fe3)
    assert np.linalg.norm(H) == approx(np.linalg.norm(Hmean))


def test_sos_absphase():
    Hmean, Hcov = sos_absphase(S0, delta, f0, uS0, udelta, uf0, fe3, runs=100)
    assert Hcov.shape == (2 * len(fe3), 2 * len(fe3))
    H = sos_FreqResp(S0, delta, f0, fe3)
    assert np.linalg.norm(H) == approx(np.linalg.norm(Hmean))<|MERGE_RESOLUTION|>--- conflicted
+++ resolved
@@ -8,12 +8,8 @@
 from PyDynamic.misc.SecondOrderSystem import sos_FreqResp, sos_phys2filter, \
     sos_realimag, sos_absphase
 
-<<<<<<< HEAD
-np.random.seed(123)
-=======
 np.random.seed(12345)
 
->>>>>>> 7ac993e4
 Fs = 100e3
 delta = 0.0001
 f0 = float(Fs / 4 + np.abs(np.random.randn(1)) * Fs / 8)
