--- conflicted
+++ resolved
@@ -4,23 +4,15 @@
 import numpy as np
 import pytest
 import scipy
-<<<<<<< HEAD
-
-from PyDynamic.misc.testsignals import rect
-from PyDynamic.misc.tools import make_semiposdef
-from PyDynamic.uncertainty.propagate_filter import (
-    _get_derivative_A,
-    _tf2ss,
-    FIRuncFilter,
-    IIRuncFilter,
-)
-=======
-from PyDynamic.misc.tools import make_semiposdef, trimOrPad
-from PyDynamic.uncertainty.propagate_filter import FIRuncFilter, _fir_filter
->>>>>>> 94d600ed
-from PyDynamic.uncertainty.propagate_MonteCarlo import MC
 from scipy.linalg import toeplitz
 from scipy.signal import lfilter, lfilter_zi
+
+from PyDynamic.misc.testsignals import rect
+from PyDynamic.misc.tools import trimOrPad
+from PyDynamic.uncertainty.propagate_filter import (
+    _fir_filter, _get_derivative_A, _tf2ss, FIRuncFilter, IIRuncFilter,
+)
+from PyDynamic.uncertainty.propagate_MonteCarlo import MC
 
 
 def random_array(length):
