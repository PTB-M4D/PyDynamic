--- conflicted
+++ resolved
@@ -17,103 +17,6 @@
 Fs = 100e3        # sampling frequency (in Hz)
 Ts = 1 / Fs       # sampling interval length (in s)
 
-<<<<<<< HEAD
-def test_FIRuncFilter(makePlots=False):
-
-    # parameters of simulated measurement
-    Fs = 100e3        # sampling frequency (in Hz)
-    Ts = 1 / Fs       # sampling interval length (in s)
-
-    # nominal system parameters
-    fcut = 20e3                            # low-pass filter cut-off frequency (6 dB)
-    L = 100                                 # filter order
-    b1 = kaiser_lowpass(L,   fcut,Fs)[0]
-    b2 = kaiser_lowpass(L-20,fcut,Fs)[0]
-
-    # uncertain knowledge: cutoff between 19.5kHz and 20.5kHz
-    runs = 1000
-    FC = fcut + (2*np.random.rand(runs)-1)*0.5e3
-
-    B = np.zeros((runs,L+1))
-    for k in range(runs):        # Monte Carlo for filter coefficients of low-pass filter
-        B[k,:] = kaiser_lowpass(L,FC[k],Fs)[0]
-
-    Ub = make_semiposdef(np.cov(B,rowvar=0))    # covariance matrix of MC result
-
-    # simulate input and output signals
-    nTime = 500
-    time  = np.arange(nTime)*Ts                     # time values
-
-    # different cases
-    sigma_noise = 1e-2                              # 1e-5
-
-    for kind in ["float", "corr", "diag"]:
-
-        print(kind)
-
-        for Utheta in [None, Ub]:
-
-            start = time_measure.time()
-
-            if kind == "float":
-                # input signal + run methods
-                x = rect(time,100*Ts,250*Ts,1.0,noise=sigma_noise)
-
-                y, Uy = FIRuncFilter(x, sigma_noise, b1, Utheta=Utheta, blow=b2, kind=kind) # apply uncertain FIR filter (GUM formula)
-                
-                assert len(y) == len(x)
-                assert len(Uy) == len(x)
-
-            elif kind == "corr":
-
-                # get an instance of noise, the covariance and the covariance-matrix with the specified color
-                color = "white"
-                noise = power_law_noise(N=nTime, color_value=color, std=sigma_noise)
-                Ux = power_law_acf(nTime, color_value=color, std=sigma_noise)
-
-                # input signal
-                x = rect(time,100*Ts,250*Ts,1.0,noise=noise)
-
-                # run methods
-                y, Uy = FIRuncFilter(x, Ux, b1, Utheta=Utheta, blow=b2, kind=kind)  # apply uncertain FIR filter (GUM formula)
-
-                assert len(y) == len(x)
-                assert len(Uy) == len(x)
-            
-            elif kind == "diag":
-                sigma_diag = sigma_noise * ( 1 + np.heaviside(np.arange(len(time)) - len(time)//2,0) )    # std doubles after half of the time
-                noise = sigma_diag * white_gaussian(len(time))
-
-                # input signal + run methods
-                x = rect(time,100*Ts,250*Ts,1.0,noise=noise)
-
-                y, Uy = FIRuncFilter(x, sigma_diag, b1, Utheta=Utheta, blow=b2, kind=kind)  # apply uncertain FIR filter (GUM formula)
-
-                assert len(y) == len(x)
-                assert len(Uy) == len(x)
-            
-            # 
-            end = time_measure.time()
-            print("Execution for Utheta of type {TYPE:30s} took {DT:0.6f} seconds".format(TYPE=str(type(Utheta)), DT=end-start))
-
-            # plot if necessary
-            if makePlots:
-                plt.figure(1); plt.cla()
-                plt.plot(time, x, label="input")
-                plt.plot(time, y, label="output")
-                plt.xlabel("time / au")
-                plt.ylabel("signal amplitude / au")
-                plt.legend()
-
-                plt.figure(2);plt.cla()
-                plt.plot(time, Uy, label="FIR formula")
-                plt.plot(time, np.sqrt(np.diag(UyMC)), label="Monte Carlo")
-                plt.xlabel("time / au")
-                plt.ylabel("signal uncertainty/ au")
-                plt.legend()
-                plt.show()
-
-=======
 # nominal system parameters
 fcut = 20e3                            # low-pass filter cut-off frequency (6 dB)
 L = 100                                 # filter order
@@ -177,7 +80,6 @@
         y, Uy = FIRuncFilter(x, sigma_diag, b1, Ub, blow=blow, kind="diag")
         assert len(y) == len(x)
         assert len(Uy) == len(x)
->>>>>>> 4e3c9e95
 
 def test_IIRuncFilter():
     # define filter
