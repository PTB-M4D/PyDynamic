--- conflicted
+++ resolved
@@ -7,11 +7,7 @@
 from hypothesis import assume, given, strategies as hst
 
 from PyDynamic.uncertainty.propagate_convolution import convolve_unc
-<<<<<<< HEAD
-from test.conftest import random_covariance_matrix
-=======
 from .conftest import random_covariance_matrix
->>>>>>> 79524eb7
 
 
 def random_array(length):
@@ -19,30 +15,15 @@
     return array
 
 
-<<<<<<< HEAD
-def valid_inputs(reduced_set=False):
-
-    valid_inputs_list = []
-=======
 def valid_inputs(reduced_set: bool = False) -> List[List[np.ndarray]]:
 
     list_of_valid_inputs = []
->>>>>>> 79524eb7
 
     for n in [10, 15, 20]:
         x_signal = random_array(n)
         u_signal = random_covariance_matrix(n)
 
         if reduced_set:
-<<<<<<< HEAD
-            valid_inputs_list.append([x_signal, u_signal])
-        else:
-            valid_inputs_list.append([x_signal, None])
-            valid_inputs_list.append([x_signal, np.diag(np.diag(u_signal))])
-            valid_inputs_list.append([x_signal, u_signal])
-
-    return valid_inputs_list
-=======
             list_of_valid_inputs.append([x_signal, u_signal])
         else:
             list_of_valid_inputs.append([x_signal, None])
@@ -50,7 +31,6 @@
             list_of_valid_inputs.append([x_signal, u_signal])
 
     return list_of_valid_inputs
->>>>>>> 79524eb7
 
 
 def valid_modes(restrict_kind_to: Optional[str] = None) -> Set[str]:
