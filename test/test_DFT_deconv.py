--- conflicted
+++ resolved
@@ -14,16 +14,7 @@
 )
 
 
-<<<<<<< HEAD
 @pytest.mark.slow
-@given(two_to_the_k(min_k=4, max_k=6))
-@settings(deadline=None, suppress_health_check=(HealthCheck.function_scoped_fixture,))
-def test_dft_deconv(capsys, n):
-    covariance_scale_minimizer = 1e-4
-    h_complex = np.random.random(n) + 1j * np.random.random(n)
-    h = np.r_[h_complex.real, h_complex.imag]
-    y_complex = np.random.random(n) + 1j * np.random.random(n)
-=======
 @given(data(), two_to_the_k(min_k=2, max_k=4))
 @settings(deadline=None)
 def test_dft_deconv(
@@ -32,7 +23,6 @@
 ):
     covariance_scale_minimizer = 1e-3
     y_complex = hypothesis.draw(nonzero_complex_vector(length=n))
->>>>>>> f549baaf
     y = np.r_[y_complex.real, y_complex.imag]
     uy = covariance_scale_minimizer * hypothesis.draw(
         hypothesis_covariance_matrix_for_complex_vectors(n)
