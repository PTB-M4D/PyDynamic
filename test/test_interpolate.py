from typing import Dict, Optional, Tuple, Union

import hypothesis.extra.numpy as hnp
import hypothesis.strategies as st
import numpy as np
from hypothesis import assume, given
from hypothesis.strategies import composite
from numpy.testing import assert_allclose
from pytest import raises

from PyDynamic.uncertainty.interpolate import interp1d_unc, make_equidistant


@composite
def values_uncertainties_kind(
    draw,
    min_count: Optional[int] = 4,
    max_count: Optional[int] = None,
<<<<<<< HEAD
    kind_tuple: Optional[Tuple[str]] = ("linear", "previous", "next", "nearest"),
    sorted_xs: Optional[bool] = True,
=======
    kind_tuple: Optional[Tuple[str]] = ("linear", "previous", "next", "nearest", "cubic"),
    sorted_timestamps: Optional[bool] = True,
>>>>>>> 94d600ed
    extrapolate: Optional[Union[bool, str]] = False,
    restrict_fill_value: Optional[str] = None,
    restrict_fill_unc: Optional[str] = None,
    returnC: Optional[bool] = False,
    for_make_equidistant: Optional[bool] = False,
) -> Dict[str, Union[np.ndarray, str]]:
    """Set custom strategy for _hypothesis_ to draw desired input from

    Parameters
    ----------
        draw : callable
            this is a hypothesis internal callable to actually draw from provided
            strategies
        min_count : int, optional
            the minimum number of elements expected inside the arrays of x and y
            values and associated uncertainties. (default = 2)
        max_count : int, optional
            the maximum number of elements expected inside the arrays of x and y values
            and associated uncertainties (default is None)
        kind_tuple : tuple(str), optional
            the tuple of strings out of "linear", "previous", "next", "nearest",
            "spline", "least-squares" from which the strategy for the
            kind randomly chooses. Defaults to the valid options "linear",
<<<<<<< HEAD
            "previous", "next", "nearest"
        sorted_xs : bool, optional
            if True (default) the x values are guaranteed to be in
=======
            "previous", "next", "nearest", "cubic"
        sorted_timestamps : bool, optional
            if True (default) the timestamps (or frequencies) are guaranteed to be in
>>>>>>> 94d600ed
            ascending order, if False they still might be by coincidence or not
        extrapolate : bool or str, optional
            If True the array to evaluate the interpolant at are generated such that
            extrapolation is necessary by guarantying at least one of the values
            outside the original bounds and accordingly setting appropriate values
            for `fill_value` and `bounds_error = False`. If False (default) each
            element of x_new is guaranteed to lie within the range of x. Can be set
            to "above" or "below" to guarantee at least one element of x_new to lie
            either below or above the bounds of x.
        restrict_fill_value : str, optional
            String specifying the desired strategy for drawing a fill_value. One of
            "float", "tuple", "str", "nan" to guarantee either a float, a tuple of
            two floats, the string "extrapolate" or np.nan. (default is None)
        restrict_fill_unc : str, optional
            Same as fill_value, but just for the uncertainties. (default is None)
        returnC : bool, optional
            If True we request the sensitivities to be returned. If False (default) we
            do not request them.
        for_make_equidistant : bool, optional
            If True we return the expected parameters for calling `make_equidistant()`.
            If False (default) we return the expected parameters for calling
            `interp1d_unc()`.

    Returns
    -------
        A dict containing the randomly generated expected input parameters for
        `interp1d_unc()`
    """

    def draw_fill_values(strategy_spec: str):
        """Little helper to find proper strategy for efficient testing.

        Parameters
        ----------
            strategy_spec : str
                String specifying the desired strategy for drawing a fill_value. One of
                "float", "tuple", "str", "nan" to guarantee either a float, a tuple of
                two floats, the string "extrapolate" or np.nan.

        Returns
        -------
            The drawn sample to match desired fill_value.
        """
        float_strategy = st.floats(**float_generic_params)
        tuple_strategy = st.tuples(float_strategy, float_strategy)
        string_strategy = st.just("extrapolate")
        nan_strategy = st.just(np.nan)
        if strategy_spec == "float":
            fill_strategy = float_strategy
        elif strategy_spec == "tuple":
            fill_strategy = tuple_strategy
        elif strategy_spec == "str":
            fill_strategy = string_strategy
        elif strategy_spec == "nan":
            fill_strategy = nan_strategy
        else:
            fill_strategy = st.one_of(
                float_strategy, tuple_strategy, string_strategy, nan_strategy
            )
        return draw(fill_strategy)

    # Set the maximum absolute value for floats to be really unique in calculations.
    float_abs_max = 1e64
    # Set generic float parameters.
    float_generic_params = {
        "allow_nan": False,
        "allow_infinity": False,
    }
    # Set all common parameters for x and y values and associated uncertainties.
    shape_for_x = hnp.array_shapes(
        max_dims=1, min_side=min_count, max_side=max_count
    )
    strategy_params = {
        "dtype": np.float,
        "shape": shape_for_x,
        "elements": st.floats(
            min_value=-float_abs_max, max_value=float_abs_max, **float_generic_params
        ),
        "unique": True,
    }
    # Draw "original" x values.
    x = draw(hnp.arrays(**strategy_params))
    # Sort x values in ascending order.
    if sorted_xs:
        ind = np.argsort(x)
        x = x[ind]

    # Reuse "original" x values' shape for y values and associated uncertainties and
    # draw both.
    strategy_params["shape"] = np.shape(x)
    y = draw(hnp.arrays(**strategy_params))
    uy = draw(hnp.arrays(**strategy_params))

    # Draw the interpolation kind from the provided tuple.
    kind = draw(st.sampled_from(kind_tuple))

    if for_make_equidistant:
        dx = draw(
            st.floats(
                min_value=(np.max(x) - np.min(x)) * 1e-3,
                max_value=(np.max(x) - np.min(x)) / 2,
                exclude_min=True,
                allow_nan=False,
                allow_infinity=False,
            )
        )
        return {"x": x, "y": y, "uy": uy, "dx": dx, "kind": kind}
    else:
        # Reset shape for values to evaluate the interpolant at.
        strategy_params["shape"] = shape_for_x
        # Look up minimum and maximum of original x values just once.
        x_min = np.min(x)
        x_max = np.max(x)

        if not extrapolate:
            # In case we do not want to extrapolate, use range of "original"
            # x values as boundaries.
            strategy_params["elements"] = st.floats(
                min_value=x_min, max_value=x_max, **float_generic_params
            )
            fill_value = fill_unc = np.nan
            # Switch between default value None and intentionally setting to True,
            # which should behave identically.
            bounds_error = draw(st.one_of(st.just(True), st.none()))
        else:
            # In case we want to extrapolate, draw some fill values for the
            # out-of-bounds range. Those will be either single floats or a 2-tuple of
            # floats or the special value "extrapolate".
            fill_value = draw_fill_values(restrict_fill_value)
            fill_unc = draw_fill_values(restrict_fill_unc)
            bounds_error = False

        # Draw values to evaluate the interpolant at.
        x_new = draw(hnp.arrays(**strategy_params))

        if extrapolate:
            # In case we want to extrapolate, make sure we actually do after having
            # drawn the values to evaluate the interpolant at not to randomly have
            # drawn values inside original bounds and if even more constraints are
            # given ensure those.
            assume(np.min(x_new) < np.min(x) or np.max(x_new) > np.max(x))
            if extrapolate == "above":
                assume(np.max(x_new) > np.max(x))
            else:
                assume(np.min(x_new) < np.min(x))

        assume_sorted = sorted_xs
        return {
            "x_new": x_new,
            "x": x,
            "y": y,
            "uy": uy,
            "kind": kind,
            "fill_value": fill_value,
            "fill_unc": fill_unc,
            "bounds_error": bounds_error,
            "assume_sorted": assume_sorted,
            "returnC": returnC,
        }


@given(values_uncertainties_kind())
def test_usual_call_interp1d_unc(interp_inputs):
    t_new, y_new, uy_new = interp1d_unc(**interp_inputs)[:]
    # Check the equal dimensions of the minimum calls output.
    assert len(t_new) == len(y_new) == len(uy_new)


@given(values_uncertainties_kind())
def test_wrong_input_length_y_call_interp1d_unc(interp_inputs):
    # Check erroneous calls with unequally long inputs.
    interp_inputs["y"] = np.tile(interp_inputs["y"], 2)
    with raises(ValueError):
        interp1d_unc(**interp_inputs)


@given(values_uncertainties_kind())
def test_wrong_input_length_uy_call_interp1d_unc(interp_inputs):
    # Check erroneous calls with unequally long inputs.
    interp_inputs["uy"] = np.tile(interp_inputs["uy"], 2)
    with raises(ValueError):
        interp1d_unc(**interp_inputs)


@given(values_uncertainties_kind(kind_tuple=("previous", "next", "nearest")))
def test_trivial_in_interp1d_unc(interp_inputs):
    y_new, uy_new = interp1d_unc(**interp_inputs)[1:3]
    # Check if all 'interpolated' values are present in the actual values.
    assert np.all(np.isin(y_new, interp_inputs["y"]))
    assert np.all(np.isin(uy_new, interp_inputs["uy"]))


@given(values_uncertainties_kind(kind_tuple=["linear"]))
def test_linear_in_interp1d_unc(interp_inputs):
    y_new, uy_new = interp1d_unc(**interp_inputs)[1:3]
    # Check if all interpolated values lie in the range of the original values.
    assert np.all(np.min(interp_inputs["y"]) <= y_new)
    assert np.all(np.max(interp_inputs["y"]) >= y_new)


@given(values_uncertainties_kind(extrapolate=True))
def test_extrapolate_interp1d_unc(interp_inputs):
    # Check that extrapolation is executable in general.
    assert interp1d_unc(**interp_inputs)


@given(
    values_uncertainties_kind(
        sorted_xs=True, extrapolate="below", restrict_fill_value="str"
    )
)
def test_extrapolate_below_without_fill_value_interp1d_unc(interp_inputs):
    # Deal with those cases where at least one of x_new is below the minimum of x and
    # fill_value=="extrapolate", which means constant extrapolation from the boundaries.
    y_new = interp1d_unc(**interp_inputs)[1]
    # Check that extrapolation works, meaning in the present case, that the boundary
    # value of y is taken for all x_new below the original bound.
    assert np.all(
        y_new[interp_inputs["x_new"] < np.min(interp_inputs["x"])]
        == interp_inputs["y"][0]
    )


@given(
    values_uncertainties_kind(
        extrapolate="below", restrict_fill_value="float"
    )
)
def test_extrapolate_below_with_fill_value_interp1d_unc(interp_inputs):
    # Deal with those cases where at least one of x_new is below the minimum of x and
    # fill_value is a float, which means constant extrapolation with this value.
    y_new = interp1d_unc(**interp_inputs)[1]
    # Check that extrapolation works.
    assert np.all(
        y_new[interp_inputs["x_new"] < np.min(interp_inputs["x"])]
        == interp_inputs["fill_value"]
    )


@given(
    values_uncertainties_kind(
        extrapolate="below", restrict_fill_value="tuple"
    )
)
def test_extrapolate_below_with_fill_values_interp1d_unc(interp_inputs):
    # Deal with those cases where at least one of x_new is below the minimum of x and
    # fill_value is a tuple, which means constant extrapolation with its first
    # element.
    y_new = interp1d_unc(**interp_inputs)[1]
    # Check that extrapolation works.
    assert np.all(
        y_new[interp_inputs["x_new"] < np.min(interp_inputs["x"])]
        == interp_inputs["fill_value"][0]
    )


@given(
    values_uncertainties_kind(
        sorted_xs=True, extrapolate="above", restrict_fill_value="str"
    )
)
def test_extrapolate_above_without_fill_value_interp1d_unc(interp_inputs):
    # Deal with those cases where at least one of x_new is above the maximum of x and
    # fill_value=="extrapolate", which means constant extrapolation from the boundaries.
    y_new = interp1d_unc(**interp_inputs)[1]
    # Check that extrapolation works, meaning in the present case, that the boundary
    # value of y is taken for all x _newabove the original bound.
    assert np.all(
        y_new[interp_inputs["x_new"] > np.max(interp_inputs["x"])]
        == interp_inputs["y"][-1]
    )


@given(
    values_uncertainties_kind(
        extrapolate="above", restrict_fill_value="float"
    )
)
def test_extrapolate_above_with_fill_value_interp1d_unc(interp_inputs):
    # Deal with those cases where at least one of x_new is above the maximum of x and
    # fill_value is a float, which means constant extrapolation with this value.
    y_new = interp1d_unc(**interp_inputs)[1]
    # Check that extrapolation works.
    assert np.all(
        y_new[interp_inputs["x_new"] > np.max(interp_inputs["x"])]
        == interp_inputs["fill_value"]
    )


@given(
    values_uncertainties_kind(
        extrapolate="above", restrict_fill_value="tuple"
    )
)
def test_extrapolate_above_with_fill_values_interp1d_unc(interp_inputs):
    # Deal with those cases where at least one of x_new is above the maximum of x and
    # fill_value is a tuple, which means constant extrapolation with its second element.
    y_new = interp1d_unc(**interp_inputs)[1]
    # Check that extrapolation works.
    assert np.all(
        y_new[interp_inputs["x_new"] > np.max(interp_inputs["x"])]
        == interp_inputs["fill_value"][1]
    )


@given(
    values_uncertainties_kind(
        sorted_xs=True, extrapolate="below", restrict_fill_unc="str"
    )
)
def test_extrapolate_below_without_fill_unc_interp1d_unc(interp_inputs):
    # Deal with those cases where at least one of x_new is below the minimum of x and
    # fill_unc=="extrapolate", which means constant extrapolation from the boundaries.
    uy_new = interp1d_unc(**interp_inputs)[2]
    # Check that extrapolation works, meaning in the present case, that the boundary
    # value of y is taken for all x _newbelow the original bound.
    assert np.all(
        uy_new[interp_inputs["x_new"] < np.min(interp_inputs["x"])]
        == interp_inputs["uy"][0]
    )


@given(
    values_uncertainties_kind(extrapolate="below", restrict_fill_unc="float")
)
def test_extrapolate_below_with_fill_unc_interp1d_unc(interp_inputs):
    # Deal with those cases where at least one of x_new is below the minimum of x and
    # fill_unc is a float, which means constant extrapolation with this value.
    uy_new = interp1d_unc(**interp_inputs)[2]
    # Check that extrapolation works.
    assert np.all(
        uy_new[interp_inputs["x_new"] < np.min(interp_inputs["x"])]
        == interp_inputs["fill_unc"]
    )


@given(
    values_uncertainties_kind(extrapolate="below", restrict_fill_unc="tuple")
)
def test_extrapolate_below_with_fill_uncs_interp1d_unc(interp_inputs):
    # Deal with those cases where at least one of x _newis below the minimum of x and
    # fill_unc is a tuple, which means constant extrapolation with its first element.
    uy_new = interp1d_unc(**interp_inputs)[2]
    # Check that extrapolation works.
    assert np.all(
        uy_new[interp_inputs["x_new"] < np.min(interp_inputs["x"])]
        == interp_inputs["fill_unc"][0]
    )


@given(
    values_uncertainties_kind(
        sorted_xs=True, extrapolate="above", restrict_fill_unc="str"
    )
)
def test_extrapolate_above_without_fill_unc_interp1d_unc(interp_inputs):
    # Deal with those cases where at least one of x _newis above the maximum of x and
    # fill_unc=="extrapolate", which means constant extrapolation from the boundaries.
    uy_new = interp1d_unc(**interp_inputs)[2]
    # Check that extrapolation works, meaning in the present case, that the boundary
    # value of y is taken for all x _newabove the original bound.
    assert np.all(
        uy_new[interp_inputs["x_new"] > np.max(interp_inputs["x"])]
        == interp_inputs["uy"][-1]
    )


@given(
    values_uncertainties_kind(extrapolate="above", restrict_fill_unc="float")
)
def test_extrapolate_above_with_fill_unc_interp1d_unc(interp_inputs):
    # Deal with those cases where at least one of x _newis above the maximum of x and
    # fill_unc is a float, which means constant extrapolation with this value.
    uy_new = interp1d_unc(**interp_inputs)[2]
    # Check that extrapolation works.
    assert np.all(
        uy_new[interp_inputs["x_new"] > np.max(interp_inputs["x"])]
        == interp_inputs["fill_unc"]
    )


@given(
    values_uncertainties_kind(extrapolate="above", restrict_fill_unc="tuple")
)
def test_extrapolate_above_with_fill_uncs_interp1d_unc(interp_inputs):
    # Deal with those cases where at least one of x _newis above the maximum of x and
    # fill_unc is a tuple, which means constant extrapolation with its second element.
    uy_new = interp1d_unc(**interp_inputs)[2]
    # Check that extrapolation works.
    assert np.all(
        uy_new[interp_inputs["x_new"] > np.max(interp_inputs["x"])]
        == interp_inputs["fill_unc"][1]
    )


@given(values_uncertainties_kind(returnC=True, kind_tuple=("linear",)))
def test_compare_returnc_interp1d_unc(interp_inputs):
    # Compare the uncertainties computed from the sensitivities inside the
    # interpolation range and directly.
    uy_new_with_sensitivities = interp1d_unc(**interp_inputs)[2]
    interp_inputs["returnC"] = False
    uy_new_without_sensitivities = interp1d_unc(**interp_inputs)[2]
    # Check that extrapolation results match up to machine epsilon.
    assert_allclose(uy_new_with_sensitivities, uy_new_without_sensitivities, rtol=9e-15)


@given(
    values_uncertainties_kind(
        returnC=True, extrapolate=True, kind_tuple=("linear",)
    )
)
def test_failing_returnc_with_extrapolation_interp1d_unc(interp_inputs):
    # Since we have not implemented these cases, for now we
    # check for exception being thrown.
    assume(not isinstance(interp_inputs["fill_unc"], str))
    with raises(NotImplementedError):
        interp1d_unc(**interp_inputs)


@given(
<<<<<<< HEAD
    values_uncertainties_kind(
        returnC=True, extrapolate=True, kind_tuple=("linear",), restrict_fill_unc="str"
=======
    timestamps_values_uncertainties_kind(
        returnC=True, extrapolate=True, kind_tuple=("linear", "cubic"), restrict_fill_unc="str"
>>>>>>> 94d600ed
    )
)
def test_returnc_with_extrapolation_interp1d_unc(interp_inputs):
    # Check if extrapolation with constant values outside interpolation range and
    # returning of sensitivities is callable.
    assert interp1d_unc(**interp_inputs)


@given(
    values_uncertainties_kind(
        returnC=True,
        extrapolate=True,
        kind_tuple=("linear", "cubic"),
        restrict_fill_unc="str",
        sorted_xs=True,
    )
)
def test_returnc_with_extrapolation_check_below_bound_interp1d_unc(interp_inputs):
    # Check if extrapolation with constant values outside interpolation range and
    # returning sensitivities work as expected regarding extrapolation values
    # below original bound.
    uy_new, C = interp1d_unc(**interp_inputs)[2:]
    assert np.all(
        uy_new[interp_inputs["x_new"] < np.min(interp_inputs["x"])]
        == interp_inputs["uy"][0]
    )


@given(
    values_uncertainties_kind(
        returnC=True,
        extrapolate=True,
        kind_tuple=("linear", "cubic"),
        restrict_fill_unc="str",
        sorted_xs=True,
    )
)
def test_returnc_with_extrapolation_check_uy_new_above_bound_interp1d_unc(
    interp_inputs,
):
    # Check if extrapolation with constant values outside interpolation range and
    # returning sensitivities work as expected regarding extrapolation values
    # above original bound.
    uy_new = interp1d_unc(**interp_inputs)[2]
    assert np.all(
        uy_new[interp_inputs["x_new"] > np.max(interp_inputs["x"])]
        == interp_inputs["uy"][-1]
    )


@given(
    values_uncertainties_kind(
        returnC=True, extrapolate=True, kind_tuple=("linear",), restrict_fill_unc="str",
    )
)
def test_returnc_with_extrapolation_check_c_interp1d_unc(interp_inputs,):
    # Check if sensitivity computation parallel to linear interpolation and
    # extrapolation with constant values works as expected regarding the shape and
    # content of the sensitivity matrix.
    C = interp1d_unc(**interp_inputs)[3]

    # Check that C has the right shape.
    assert C.shape == (len(interp_inputs["x_new"]), len(interp_inputs["x"]))

    # Find interpolation range because we reuse it.
    interp_range = (interp_inputs["x_new"] >= np.min(interp_inputs["x"])) | (
        interp_inputs["x_new"] <= np.max(interp_inputs["x"])
    )

    # Check if each row corresponding to an extrapolated value contains exactly one
    # non-zero sensitivity.
    assert np.all(np.count_nonzero(C[np.where(~interp_range)], 1) == 1)

    # Check if each row corresponding to an interpolated value contains either exactly
    # one or exactly two non-zero sensitivities, which are the two possible cases
    # when performing Lagrangian linear interpolation.
    assert np.all(
        np.any(
            (
                np.count_nonzero(C[np.where(interp_range)], 1) == 2,
                np.count_nonzero(C[np.where(interp_range)], 1) == 1,
            ),
            0,
        )
    )

    # Check if each row of sensitivities sum to one, which should hold for the
    # Lagrangians and proves equality with one for extrapolation sensitivities.
    assert_allclose(np.sum(C, 1), np.ones_like(interp_inputs["x_new"]))


@given(
    values_uncertainties_kind(
        returnC=True, kind_tuple=("previous", "next", "nearest",)
    )
)
def test_value_error_for_returnc_interp1d_unc(interp_inputs):
    # Check erroneous calls with returnC and wrong kind.
    with raises(NotImplementedError):
        interp1d_unc(**interp_inputs)


@given(st.integers(min_value=3, max_value=1000))
def test_linear_uy_in_interp1d_unc(n,):
    # Check for given input, if interpolated uncertainties equal 1 and
    # :math:`sqrt(2) / 2`.
    dx_unit = 2
    dx_half = dx_unit / 2
    x_new = np.arange(0, n, dx_half)
    x_unit = np.arange(0, n + dx_half, dx_unit)
    y = uy_unit = np.ones_like(x_unit)
    uy_new = interp1d_unc(x_new, x_unit, y, uy_unit, "linear")[2]
    assert np.all(uy_new[0:n:dx_unit] == 1) and np.all(
        uy_new[1:n:dx_unit] == np.sqrt(2) / 2
    )


@given(values_uncertainties_kind())
def test_wrong_input_lengths_call_interp1d(interp_inputs):
    # Check erroneous calls with unequally long inputs.
    with raises(ValueError):
        interp_inputs["uy"] = np.tile(interp_inputs["uy"], 2)
        interp1d_unc(**interp_inputs)


@given(values_uncertainties_kind(kind_tuple=("spline", "least-squares")))
def test_raise_not_implemented_yet_interp1d(interp_inputs):
    # Check that not implemented versions raise exceptions.
    with raises(NotImplementedError):
        interp1d_unc(**interp_inputs)


@given(values_uncertainties_kind(extrapolate=True))
def test_raise_value_error_interp1d_unc(interp_inputs):
    # Check that interpolation with points outside the original domain raises
    # exception if requested.
    interp_inputs["bounds_error"] = True
    with raises(ValueError):
        interp1d_unc(**interp_inputs)


# noinspection PyArgumentList
@given(values_uncertainties_kind(for_make_equidistant=True))
def test_too_short_call_make_equidistant(interp_inputs):
    # Check erroneous calls with too few inputs.
    with raises(TypeError):
        make_equidistant(interp_inputs["x"])
        make_equidistant(interp_inputs["x"], interp_inputs["y"])


@given(values_uncertainties_kind(for_make_equidistant=True))
def test_full_call_make_equidistant(interp_inputs):
    t_new, y_new, uy_new = make_equidistant(**interp_inputs)
    # Check the equal dimensions of the minimum calls output.
    assert len(t_new) == len(y_new) == len(uy_new)


@given(values_uncertainties_kind(for_make_equidistant=True))
def test_wrong_input_lengths_call_make_equidistant(interp_inputs):
    # Check erroneous calls with unequally long inputs.
    with raises(ValueError):
        y_wrong = np.tile(interp_inputs["y"], 2)
        uy_wrong = np.tile(interp_inputs["uy"], 3)
        make_equidistant(interp_inputs["x"], y_wrong, uy_wrong)


@given(values_uncertainties_kind(for_make_equidistant=True))
def test_t_new_to_dt_make_equidistant(interp_inputs):
    x_new = make_equidistant(**interp_inputs)[0]
    delta_x_new = np.diff(x_new)
    # Check if x_new is ascending.
    assert not np.any(delta_x_new < 0)


@given(
    values_uncertainties_kind(
        kind_tuple=("previous", "next", "nearest"), for_make_equidistant=True
    )
)
def test_prev_in_make_equidistant(interp_inputs):
    y_new, uy_new = make_equidistant(**interp_inputs)[1:3]
    # Check if all 'interpolated' values are present in the actual values.
    assert np.all(np.isin(y_new, interp_inputs["y"]))
    assert np.all(np.isin(uy_new, interp_inputs["uy"]))


@given(
    values_uncertainties_kind(
        kind_tuple=["linear"], for_make_equidistant=True
    )
)
def test_linear_in_make_equidistant(interp_inputs):
    y_new, uy_new = make_equidistant(**interp_inputs)[1:3]
    # Check if all interpolated values lie in the range of the original values.
    assert np.all(np.amin(interp_inputs["y"]) <= y_new)
    assert np.all(np.amax(interp_inputs["y"]) >= y_new)


@given(st.integers(min_value=3, max_value=1000))
def test_linear_uy_in_make_equidistant(n):
    # Check for given input, if interpolated uncertainties equal 1 and
    # :math:`sqrt(2) / 2`.
    dt_unit = 2
    t_unit = np.arange(0, n, dt_unit)
    y = uy_unit = np.ones_like(t_unit)
    dt_half = dt_unit / 2
    uy_new = make_equidistant(t_unit, y, uy_unit, dt_half, "linear")[2]
    assert np.all(uy_new[0:n:dt_unit] == 1) and np.all(
        uy_new[1:n:dt_unit] == np.sqrt(2) / 2
    )


@given(
    values_uncertainties_kind(
        kind_tuple=("spline", "least-squares"), for_make_equidistant=True
    )
)
def test_raise_not_implemented_yet_make_equidistant(interp_inputs):
    # Check that not implemented versions raise exceptions.
    with raises(NotImplementedError):
        make_equidistant(**interp_inputs)<|MERGE_RESOLUTION|>--- conflicted
+++ resolved
@@ -16,13 +16,10 @@
     draw,
     min_count: Optional[int] = 4,
     max_count: Optional[int] = None,
-<<<<<<< HEAD
-    kind_tuple: Optional[Tuple[str]] = ("linear", "previous", "next", "nearest"),
+    kind_tuple: Optional[Tuple[str]] = (
+            "linear", "previous", "next", "nearest", "cubic",
+    ),
     sorted_xs: Optional[bool] = True,
-=======
-    kind_tuple: Optional[Tuple[str]] = ("linear", "previous", "next", "nearest", "cubic"),
-    sorted_timestamps: Optional[bool] = True,
->>>>>>> 94d600ed
     extrapolate: Optional[Union[bool, str]] = False,
     restrict_fill_value: Optional[str] = None,
     restrict_fill_unc: Optional[str] = None,
@@ -46,15 +43,9 @@
             the tuple of strings out of "linear", "previous", "next", "nearest",
             "spline", "least-squares" from which the strategy for the
             kind randomly chooses. Defaults to the valid options "linear",
-<<<<<<< HEAD
-            "previous", "next", "nearest"
+            "previous", "next", "nearest", "cubic"
         sorted_xs : bool, optional
             if True (default) the x values are guaranteed to be in
-=======
-            "previous", "next", "nearest", "cubic"
-        sorted_timestamps : bool, optional
-            if True (default) the timestamps (or frequencies) are guaranteed to be in
->>>>>>> 94d600ed
             ascending order, if False they still might be by coincidence or not
         extrapolate : bool or str, optional
             If True the array to evaluate the interpolant at are generated such that
@@ -475,13 +466,11 @@
 
 
 @given(
-<<<<<<< HEAD
-    values_uncertainties_kind(
-        returnC=True, extrapolate=True, kind_tuple=("linear",), restrict_fill_unc="str"
-=======
-    timestamps_values_uncertainties_kind(
-        returnC=True, extrapolate=True, kind_tuple=("linear", "cubic"), restrict_fill_unc="str"
->>>>>>> 94d600ed
+    values_uncertainties_kind(
+        returnC=True,
+        extrapolate=True,
+        kind_tuple=("linear", "cubic"),
+        restrict_fill_unc="str",
     )
 )
 def test_returnc_with_extrapolation_interp1d_unc(interp_inputs):
