--- conflicted
+++ resolved
@@ -18,19 +18,13 @@
     min_count: Optional[int] = 4,
     max_count: Optional[int] = None,
     kind_tuple: Optional[Tuple[str]] = (
-<<<<<<< HEAD
-            "linear", "previous", "next", "nearest", "cubic",
-    ),
-    sorted_xs: Optional[bool] = True,
-=======
         "linear",
         "previous",
         "next",
         "nearest",
         "cubic",
     ),
-    sorted_timestamps: Optional[bool] = True,
->>>>>>> 7aa9207d
+    sorted_xs: Optional[bool] = True,
     extrapolate: Optional[Union[bool, str]] = False,
     restrict_fill_value: Optional[str] = None,
     restrict_fill_unc: Optional[str] = None,
@@ -225,12 +219,8 @@
     assert len(t_new) == len(y_new) == len(uy_new)
 
 
-<<<<<<< HEAD
 @given(values_uncertainties_kind())
-=======
-@given(timestamps_values_uncertainties_kind())
-@pytest.mark.slow
->>>>>>> 7aa9207d
+@pytest.mark.slow
 def test_wrong_input_length_y_call_interp1d_unc(interp_inputs):
     # Check erroneous calls with unequally long inputs.
     interp_inputs["y"] = np.tile(interp_inputs["y"], 2)
@@ -238,12 +228,8 @@
         interp1d_unc(**interp_inputs)
 
 
-<<<<<<< HEAD
 @given(values_uncertainties_kind())
-=======
-@given(timestamps_values_uncertainties_kind())
-@pytest.mark.slow
->>>>>>> 7aa9207d
+@pytest.mark.slow
 def test_wrong_input_length_uy_call_interp1d_unc(interp_inputs):
     # Check erroneous calls with unequally long inputs.
     interp_inputs["uy"] = np.tile(interp_inputs["uy"], 2)
@@ -251,12 +237,8 @@
         interp1d_unc(**interp_inputs)
 
 
-<<<<<<< HEAD
 @given(values_uncertainties_kind(kind_tuple=("previous", "next", "nearest")))
-=======
-@given(timestamps_values_uncertainties_kind(kind_tuple=("previous", "next", "nearest")))
-@pytest.mark.slow
->>>>>>> 7aa9207d
+@pytest.mark.slow
 def test_trivial_in_interp1d_unc(interp_inputs):
     y_new, uy_new = interp1d_unc(**interp_inputs)[1:3]
     # Check if all 'interpolated' values are present in the actual values.
@@ -264,12 +246,8 @@
     assert np.all(np.isin(uy_new, interp_inputs["uy"]))
 
 
-<<<<<<< HEAD
 @given(values_uncertainties_kind(kind_tuple=["linear"]))
-=======
-@given(timestamps_values_uncertainties_kind(kind_tuple=["linear"]))
-@pytest.mark.slow
->>>>>>> 7aa9207d
+@pytest.mark.slow
 def test_linear_in_interp1d_unc(interp_inputs):
     y_new, uy_new = interp1d_unc(**interp_inputs)[1:3]
     # Check if all interpolated values lie in the range of the original values.
@@ -277,12 +255,8 @@
     assert np.all(np.max(interp_inputs["y"]) >= y_new)
 
 
-<<<<<<< HEAD
 @given(values_uncertainties_kind(extrapolate=True))
-=======
-@given(timestamps_values_uncertainties_kind(extrapolate=True))
-@pytest.mark.slow
->>>>>>> 7aa9207d
+@pytest.mark.slow
 def test_extrapolate_interp1d_unc(interp_inputs):
     # Check that extrapolation is executable in general.
     assert interp1d_unc(**interp_inputs)
@@ -489,12 +463,8 @@
     )
 
 
-<<<<<<< HEAD
 @given(values_uncertainties_kind(returnC=True, kind_tuple=("linear",)))
-=======
-@given(timestamps_values_uncertainties_kind(returnC=True, kind_tuple=("linear",)))
-@pytest.mark.slow
->>>>>>> 7aa9207d
+@pytest.mark.slow
 def test_compare_returnc_interp1d_unc(interp_inputs):
     # Compare the uncertainties computed from the sensitivities inside the
     # interpolation range and directly.
@@ -520,11 +490,7 @@
 
 
 @given(
-<<<<<<< HEAD
-    values_uncertainties_kind(
-=======
-    timestamps_values_uncertainties_kind(
->>>>>>> 7aa9207d
+    values_uncertainties_kind(
         returnC=True,
         extrapolate=True,
         kind_tuple=("linear", "cubic"),
@@ -583,16 +549,11 @@
 
 
 @given(
-<<<<<<< HEAD
-    values_uncertainties_kind(
-        returnC=True, extrapolate=True, kind_tuple=("linear",), restrict_fill_unc="str",
-=======
-    timestamps_values_uncertainties_kind(
+    values_uncertainties_kind(
         returnC=True,
         extrapolate=True,
         kind_tuple=("linear",),
         restrict_fill_unc="str",
->>>>>>> 7aa9207d
     )
 )
 @pytest.mark.slow
@@ -635,18 +596,13 @@
 
 
 @given(
-<<<<<<< HEAD
-    values_uncertainties_kind(
-        returnC=True, kind_tuple=("previous", "next", "nearest",)
-=======
-    timestamps_values_uncertainties_kind(
+    values_uncertainties_kind(
         returnC=True,
         kind_tuple=(
             "previous",
             "next",
             "nearest",
         ),
->>>>>>> 7aa9207d
     )
 )
 @pytest.mark.slow
@@ -656,15 +612,10 @@
         interp1d_unc(**interp_inputs)
 
 
-<<<<<<< HEAD
 @given(hst.integers(min_value=3, max_value=1000))
-def test_linear_uy_in_interp1d_unc(n,):
-=======
-@given(st.integers(min_value=3, max_value=1000))
 def test_linear_uy_in_interp1d_unc(
     n,
 ):
->>>>>>> 7aa9207d
     # Check for given input, if interpolated uncertainties equal 1 and
     # :math:`sqrt(2) / 2`.
     dx_unit = 2
@@ -678,12 +629,8 @@
     )
 
 
-<<<<<<< HEAD
 @given(values_uncertainties_kind())
-=======
-@given(timestamps_values_uncertainties_kind())
-@pytest.mark.slow
->>>>>>> 7aa9207d
+@pytest.mark.slow
 def test_wrong_input_lengths_call_interp1d(interp_inputs):
     # Check erroneous calls with unequally long inputs.
     with raises(ValueError):
@@ -691,24 +638,16 @@
         interp1d_unc(**interp_inputs)
 
 
-<<<<<<< HEAD
 @given(values_uncertainties_kind(kind_tuple=("spline", "least-squares")))
-=======
-@given(timestamps_values_uncertainties_kind(kind_tuple=("spline", "least-squares")))
-@pytest.mark.slow
->>>>>>> 7aa9207d
+@pytest.mark.slow
 def test_raise_not_implemented_yet_interp1d(interp_inputs):
     # Check that not implemented versions raise exceptions.
     with raises(NotImplementedError):
         interp1d_unc(**interp_inputs)
 
 
-<<<<<<< HEAD
 @given(values_uncertainties_kind(extrapolate=True))
-=======
-@given(timestamps_values_uncertainties_kind(extrapolate=True))
-@pytest.mark.slow
->>>>>>> 7aa9207d
+@pytest.mark.slow
 def test_raise_value_error_interp1d_unc(interp_inputs):
     # Check that interpolation with points outside the original domain raises
     # exception if requested.
@@ -718,12 +657,8 @@
 
 
 # noinspection PyArgumentList
-<<<<<<< HEAD
 @given(values_uncertainties_kind(for_make_equidistant=True))
-=======
-@given(timestamps_values_uncertainties_kind(for_make_equidistant=True))
-@pytest.mark.slow
->>>>>>> 7aa9207d
+@pytest.mark.slow
 def test_too_short_call_make_equidistant(interp_inputs):
     # Check erroneous calls with too few inputs.
     with raises(TypeError):
@@ -731,24 +666,16 @@
         make_equidistant(interp_inputs["x"], interp_inputs["y"])
 
 
-<<<<<<< HEAD
 @given(values_uncertainties_kind(for_make_equidistant=True))
-=======
-@given(timestamps_values_uncertainties_kind(for_make_equidistant=True))
-@pytest.mark.slow
->>>>>>> 7aa9207d
+@pytest.mark.slow
 def test_full_call_make_equidistant(interp_inputs):
     t_new, y_new, uy_new = make_equidistant(**interp_inputs)
     # Check the equal dimensions of the minimum calls output.
     assert len(t_new) == len(y_new) == len(uy_new)
 
 
-<<<<<<< HEAD
 @given(values_uncertainties_kind(for_make_equidistant=True))
-=======
-@given(timestamps_values_uncertainties_kind(for_make_equidistant=True))
-@pytest.mark.slow
->>>>>>> 7aa9207d
+@pytest.mark.slow
 def test_wrong_input_lengths_call_make_equidistant(interp_inputs):
     # Check erroneous calls with unequally long inputs.
     with raises(ValueError):
@@ -757,12 +684,8 @@
         make_equidistant(interp_inputs["x"], y_wrong, uy_wrong)
 
 
-<<<<<<< HEAD
 @given(values_uncertainties_kind(for_make_equidistant=True))
-=======
-@given(timestamps_values_uncertainties_kind(for_make_equidistant=True))
-@pytest.mark.slow
->>>>>>> 7aa9207d
+@pytest.mark.slow
 def test_t_new_to_dt_make_equidistant(interp_inputs):
     x_new = make_equidistant(**interp_inputs)[0]
     delta_x_new = np.diff(x_new)
@@ -796,12 +719,8 @@
     assert np.all(np.amax(interp_inputs["y"]) >= y_new)
 
 
-<<<<<<< HEAD
 @given(hst.integers(min_value=3, max_value=1000))
-=======
-@given(st.integers(min_value=3, max_value=1000))
-@pytest.mark.slow
->>>>>>> 7aa9207d
+@pytest.mark.slow
 def test_linear_uy_in_make_equidistant(n):
     # Check for given input, if interpolated uncertainties equal 1 and
     # :math:`sqrt(2) / 2`.
