--- conflicted
+++ resolved
@@ -12,11 +12,8 @@
     rect,
     shocklikeGaussian,
     sine,
-<<<<<<< HEAD
     multi_sine,
-=======
     squarepulse,
->>>>>>> f6ff8b72
 )
 
 N = 2048
@@ -156,13 +153,9 @@
         assert_almost_equal(x, multi_x)
 
 
-<<<<<<< HEAD
-def test_signal_example():
+def test_signal_example(monkeypatch):
     # Test executability of the demonstrate_signal example.
-=======
-def test_signal_example(monkeypatch):
     # With this expression we override the matplotlib.pyplot.show method with a
     # lambda expression returning None but only for this one test.
     monkeypatch.setattr(matplotlib.pyplot, "show", lambda: None, raising=True)
->>>>>>> f6ff8b72
     demonstrate_signal()