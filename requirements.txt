<<<<<<< HEAD
ipython
jupyter
=======
ipykernel
>>>>>>> 3446a947
matplotlib
pytest
numpy
pandas
scipy
sympy<|MERGE_RESOLUTION|>--- conflicted
+++ resolved
@@ -1,9 +1,4 @@
-<<<<<<< HEAD
-ipython
-jupyter
-=======
 ipykernel
->>>>>>> 3446a947
 matplotlib
 pytest
 numpy
