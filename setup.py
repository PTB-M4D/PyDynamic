--- conflicted
+++ resolved
@@ -37,7 +37,6 @@
         f"v{current_release_version}/",
         "Tracker": "https://github.com/PTB-M4D/PyDynamic/issues",
     },
-<<<<<<< HEAD
     install_requires=[
         "matplotlib",
         "numpy",
@@ -47,15 +46,9 @@
         "PyWavelets",
         "time-series-buffer",
     ],
-    # This allow to do "pip install PyDynamic[examples]" and get the dependencies to
-    # execute the Jupyter Notebook examples.
-    extras_require={"examples": ["notebook"],},
-=======
-    install_requires=["matplotlib", "numpy", "pandas", "scipy"],
     extras_require={
         "examples": ["notebook"],
     },
->>>>>>> f8326d52
     python_requires=">=3.6",
     classifiers=[
         "Development Status :: 4 - Beta",
