# -*- coding: utf-8 -*-
"""

The propagation of uncertainties via the FIR and IIR formulae alone does not
enable the derivation of credible intervals, because the underlying distribution
remains unknown. The GUM-S2 Monte Carlo method provides a reference method for the
calculation of uncertainties for such cases.

This module implements Monte Carlo methods for the propagation of uncertainties for digital filtering.

This module contains the following functions:
* MC: Standard Monte Carlo method for application of digital filter
* SMC: Sequential Monte Carlo method with reduced computer memory requirements

"""

import sys

<<<<<<< HEAD
=======
# TODO: Implement updating Monte Carlo method
# TODO: Implement repeated random number drawing from multivariate normal
#  like in mvnrnd with re-using cholesky
>>>>>>> 5a818496
import numpy as np
import scipy as sp
import scipy.stats as stats
from scipy.signal import lfilter

from ..misc.filterstuff import isstable
from ..misc.tools import zerom

__all__ = ["MC", "SMC"]

class Normal_ZeroCorr():
	"""
	Multivariate normal distribution with zero correlation
	"""
	def __init__(self, mean=None, cov=None):
		"""
		Parameters
		----------
			loc: np.ndarray, optional
				mean values, default is zero
			scale: np.ndarray, optional
				standard deviations for the elements in loc, default is zero
		"""
		if isinstance(mean, np.ndarray):
			self.mean = mean
			if isinstance(cov, np.ndarray):
				assert (len(cov)==len(mean))
				self.std = cov
			elif isinstance(cov, float):
				self.std = cov * np.ones_like(mean)
			else:
				self.std = np.zeros_like(mean)
		elif isinstance(cov, np.ndarray):
			self.std = cov
			self.mean = np.zeros_like(cov)

	def rvs(self, size=1):
		# This function mimics the behavior of the scipy stats package
		return np.tile(self.mean, (size, 1)) + np.random.randn(size, len(self.mean))*np.tile(self.std, (size, 1))



def MC(x,Ux,b,a,Uab,runs=1000,blow=None,alow=None,return_samples=False,shift=0,verbose=True):
	r"""Standard Monte Carlo method

	Monte Carlo based propagation of uncertainties for a digital filter (b,a)
	with uncertainty matrix
	:math:`U_{\theta}` for :math:`\theta=(a_1,\ldots,a_{N_a},b_0,\ldots,b_{N_b})^T`

	Parameters
	----------
		x: np.ndarray
			filter input signal
		Ux: float or np.ndarray
			standard deviation of signal noise (float), point-wise standard uncertainties or covariance matrix associated with x
		b: np.ndarray
			filter numerator coefficients
		a: np.ndarray
			filter denominator coefficients
		Uab: np.ndarray
			uncertainty matrix :math:`U_\theta`
		runs: int,optional
			number of Monte Carlo runs
		return_samples: bool, optional
			whether samples or mean and std are returned

	If 'return_sampes' is false, the method returns:

	Returns
	-------
		y: np.ndarray
			filter output signal
		Uy: np.ndarray
			uncertainty associated with

	Other wise the method returns

	Returns
	-------
		Y: np.ndarray
			array of Monte Carlo results
	
	References
	----------
		* Eichstädt, Link, Harris and Elster [Eichst2012]_
	"""

	Na = len(a)
	runs = int(runs)

	Y = np.zeros((runs,len(x)))		# set up matrix of MC results
	theta = np.hstack((a[1:],b))	# create the parameter vector from the filter coefficients
	Theta = np.random.multivariate_normal(theta,Uab,runs)	# Theta is small and thus we can draw the full matrix now.
	if isinstance(Ux, np.ndarray):
		if len(Ux.shape)==1:
			dist = Normal_ZeroCorr(loc=x, scale=Ux) 	# non-iid noise w/o correlation
		else:
			dist = stats.multivariate_normal(x, Ux)		# colored noise
	elif isinstance(Ux, float):
		dist = Normal_ZeroCorr(mean=x, cov=Ux)			# iid noise
	else:
		raise NotImplementedError("The supplied type of uncertainty is not implemented")

	unst_count = 0			# Count how often in the MC runs the IIR filter is unstable.
	st_inds  = list()
	if verbose:
		sys.stdout.write('MC progress: ')
	for k in range(runs):
		xn = dist.rvs()		# draw filter input signal
		if not blow is None:
			if alow is None:
				alow = 1.0  # FIR low-pass filter
			xn = lfilter(blow,alow,xn)	# low-pass filtered input signal
		bb = Theta[k,Na-1:]
		aa = np.hstack((1.0, Theta[k,:Na-1]))
		if isstable(bb,aa):
			Y[k,:] = lfilter(bb,aa,xn)
			st_inds.append(k)
		else:
			unst_count += 1		# don't apply the IIR filter if it's unstable
		if np.mod(k, 0.1*runs) == 0 and verbose:
			sys.stdout.write(' %d%%' % (np.round(100.0*k/runs)))
	if verbose:
		sys.stdout.write(" 100%\n")

	if unst_count > 0:
		print("In %d Monte Carlo %d filters have been unstable" % (runs,unst_count))
		print("These results will not be considered for calculation of mean and std")
		print("However, if return_samples is 'True' then ALL samples are returned.")

	Y = np.roll(Y,int(shift),axis=1)		# correct for the (known) sample delay

	if return_samples:
		return Y
	else:
		y = np.mean(Y[st_inds,:],axis=0)
		uy= np.cov(Y[st_inds,:],rowvar=0)
		return y, uy



def SMC(x,noise_std,b,a,Uab=None,runs=1000,Perc=None,blow=None,alow=None,shift=0,\
			return_samples=False,phi=None,theta=None,Delta=0.0):
	r"""Sequential Monte Carlo method

	Sequential Monte Carlo propagation for a digital filter (b,a) with uncertainty
	matrix :math:`U_{\theta}` for :math:`\theta=(a_1,\ldots,a_{N_a},b_0,\ldots,b_{N_b})^T`

	Parameters
	----------
		x: np.ndarray
			filter input signal
		noise_std: float
			standard deviation of signal noise
		b: np.ndarray
			filter numerator coefficients
		a: np.ndarray
			filter denominator coefficients
		Uab: np.ndarray
			uncertainty matrix :math:`U_\theta`
		runs: int, optional
			number of Monte Carlo runs
		Perc: list, optional
			list of percentiles for quantile calculation
		blow: np.ndarray
			optional low-pass filter numerator coefficients
		alow: np.ndarray
			optional low-pass filter denominator coefficients
		shift: int
			integer for time delay of output signals
		return_samples: bool, otpional
			whether to return y and Uy or the matrix Y of MC results
		phi, theta: np.ndarray, optional
			parameters for AR(MA) noise model
			::math:`\epsilon(n)  = \sum_k \phi_k\epsilon(n-k) + \sum_k \theta_k w(n-k) + w(n)`
			with ::math:`w(n)\sim N(0,noise_std^2)`
		Delta: float,optional
		 	upper bound on systematic error of the filter

	If return_samples is False:

	Returns
	-------
		y: np.ndarray
			filter output signal (Monte Carlo mean)
		Uy: np.ndarray
			uncertainties associated with y (Monte Carlo point-wise std)
		Quant: np.ndarray
			quantiles corresponding to percentiles Perc (if not None) at

	Otherwise:

	Returns
	-------
		Y: np.ndarray
			array of all Monte Carlo results

	References
	----------
		* Eichstädt, Link, Harris, Elster [Eichst2012]_
	"""

	runs = int(runs)

	if isinstance(a,np.ndarray):	# filter order denominator
		Na = len(a)-1
	else:
		Na = 0
	if isinstance(b,np.ndarray):	# filter order numerator
		Nb = len(b)-1
	else:
		Nb = 0

	if isinstance(theta,np.ndarray) or isinstance(theta,float):		# initialise noise matrix corresponding to ARMA noise model
		if isinstance(theta,float):
			W = np.zeros((runs,1))
		else:
			W = np.zeros((runs,len(theta)))
	else:
		MA = False		# no moving average part in noise process

	if isinstance(phi,np.ndarray) or isinstance(phi,float):			# Initialise for autoregressive part of noise process
		AR = True
		if isinstance(phi,float):
			E = np.zeros((runs,1))
		else:
			E = np.zeros((runs,len(phi)))
	else:
		AR = False		# no autoregresssive part in noise process



	if isinstance(blow,np.ndarray):
		X = np.zeros((runs,len(blow)))		# initialise matrix of low-pass filtered input signal
	else:
		X = np.zeros(runs)

	if isinstance(alow,np.ndarray):
		Xl = np.zeros((runs,len(alow)-1))
	else:
		Xl = np.zeros((runs,1))



	if Na==0:		# only FIR filter
		coefs = b
	else:
		coefs = np.hstack((a[1:],b))

	if isinstance(Uab, np.ndarray):			# Monte Carlo draw for filter coefficients
		Coefs = np.random.multivariate_normal(coefs, Uab, runs)
	else:
		Coefs = np.tile(coefs, (runs, 1))

	b0 = Coefs[:,Na]

	if Na>0:		# filter is IIR
		A = Coefs[:,:Na]
		if Nb>Na:
			A = np.hstack((A,zerom((runs,Nb-Na))))
	else:			# filter is FIR -> zero state equations
		A = np.zeros((runs,Nb))

	c = Coefs[:,Na+1:] - np.multiply(np.tile(b0[:, np.newaxis],(1,Nb)),A)	# Fixed part of state-space model
	States = np.zeros(np.shape(A))		# initialise matrix of states

	calcP = False			# by default no percentiles requested
	if not Perc is None:	# percentiles requested
		calcP = True
		P = np.zeros((len(Perc),len(x)))

	y = np.zeros_like(x)	# initialise outputs
	Uy= np.zeros_like(x)	# initialise vector of point-wise uncertainties (no correlation)


	print("Sequential Monte Carlo progress", end="")	# start of the actual MC part
	for k in range(len(x)):

		w  = np.random.randn(runs)*noise_std		# noise process draw
		if AR and MA:
			E  = np.hstack( ( E.dot(phi) + W.dot(theta) + w, E[:-1]) )
			W  = np.hstack( (w, W[:-1] ) )
		elif AR:
			E  = np.hstack( (E.dot(phi) + w, E[:-1]) )
		elif MA:
			E  = W.dot(theta) + w
			W  = np.hstack( (w, W[:-1] ) )
		else:
			w  = np.random.randn(runs,1)*noise_std
			E  = w


		if isinstance(alow,np.ndarray):				# apply low-pass filter
			X = np.hstack((x[k] + E, X[:, :-1]))
			Xl = np.hstack( ( X.dot(blow.T) - Xl[:,:len(alow)].dot(alow[1:]), Xl[:,:-1] ) )
		elif isinstance(blow,np.ndarray):
			X = np.hstack((x[k] + E, X[:, :-1]))
			Xl = X.dot(blow)
		else:
			Xl = x[k] + E
		if len(Xl.shape)==1:
			Xl = Xl[:,np.newaxis]		# prepare for easier calculations
		Y = np.sum(np.multiply(c,States),axis=1) + np.multiply(b0,Xl[:,0]) + (np.random.rand(runs)*2*Delta - Delta) 	# state-space system output
		Z = -np.sum(np.multiply(A,States),axis=1) + Xl[:,0]			# calculate state updates
		States = np.hstack((Z[:,np.newaxis], States[:,:-1]))		# store state updates and remove old ones

		y[k] = np.mean(Y)		# point-wise best estimate
		Uy[k]= np.std(Y)		# point-wise standard uncertainties
		if calcP:
			P[:,k] = sp.stats.mstats.mquantiles(np.asarray(Y),prob=Perc)	# percentiles if requested

		if np.mod(k, np.round(0.1*len(x))) == 0:
			print(' %d%%' % (np.round(100.0*k/len(x))), end="")

	print(" 100%")


	y = np.roll(y,int(shift))	# correct for (known) delay
	Uy= np.roll(Uy,int(shift))


	if calcP:
		P = np.roll(P,int(shift),axis=1)
		return y, Uy, P
	else:
		return y, Uy<|MERGE_RESOLUTION|>--- conflicted
+++ resolved
@@ -8,20 +8,13 @@
 
 This module implements Monte Carlo methods for the propagation of uncertainties for digital filtering.
 
-This module contains the following functions:
-* MC: Standard Monte Carlo method for application of digital filter
-* SMC: Sequential Monte Carlo method with reduced computer memory requirements
-
 """
 
 import sys
 
-<<<<<<< HEAD
-=======
 # TODO: Implement updating Monte Carlo method
 # TODO: Implement repeated random number drawing from multivariate normal
 #  like in mvnrnd with re-using cholesky
->>>>>>> 5a818496
 import numpy as np
 import scipy as sp
 import scipy.stats as stats
@@ -36,7 +29,7 @@
 	"""
 	Multivariate normal distribution with zero correlation
 	"""
-	def __init__(self, mean=None, cov=None):
+	def __init__(self, loc=None, scale=None):
 		"""
 		Parameters
 		----------
@@ -45,22 +38,22 @@
 			scale: np.ndarray, optional
 				standard deviations for the elements in loc, default is zero
 		"""
-		if isinstance(mean, np.ndarray):
-			self.mean = mean
-			if isinstance(cov, np.ndarray):
-				assert (len(cov)==len(mean))
-				self.std = cov
-			elif isinstance(cov, float):
-				self.std = cov * np.ones_like(mean)
+		if isinstance(loc, np.ndarray):
+			self.mean = loc
+			if isinstance(scale, np.ndarray):
+				assert (len(scale)==len(loc))
+				self.std = scale
+			elif isinstance(scale, float):
+				self.std = scale * np.ones_like(loc)
 			else:
-				self.std = np.zeros_like(mean)
-		elif isinstance(cov, np.ndarray):
-			self.std = cov
-			self.mean = np.zeros_like(cov)
+				self.std = np.zeros_like(loc)
+		elif isinstance(scale, np.ndarray):
+			self.std = scale
+			self.mean = np.zeros_like(scale)
 
 	def rvs(self, size=1):
-		# This function mimics the behavior of the scipy stats package
 		return np.tile(self.mean, (size, 1)) + np.random.randn(size, len(self.mean))*np.tile(self.std, (size, 1))
+
 
 
 
@@ -76,7 +69,7 @@
 		x: np.ndarray
 			filter input signal
 		Ux: float or np.ndarray
-			standard deviation of signal noise (float), point-wise standard uncertainties or covariance matrix associated with x
+			standard deviation of signal noise or covariance matrix associated with x
 		b: np.ndarray
 			filter numerator coefficients
 		a: np.ndarray
@@ -112,36 +105,33 @@
 	Na = len(a)
 	runs = int(runs)
 
-	Y = np.zeros((runs,len(x)))		# set up matrix of MC results
-	theta = np.hstack((a[1:],b))	# create the parameter vector from the filter coefficients
-	Theta = np.random.multivariate_normal(theta,Uab,runs)	# Theta is small and thus we can draw the full matrix now.
+	Y = np.zeros((runs,len(x)))
+	theta = np.hstack((a[1:],b))
+	Theta = np.random.multivariate_normal(theta,Uab,runs)
 	if isinstance(Ux, np.ndarray):
-		if len(Ux.shape)==1:
-			dist = Normal_ZeroCorr(loc=x, scale=Ux) 	# non-iid noise w/o correlation
-		else:
-			dist = stats.multivariate_normal(x, Ux)		# colored noise
+		dist = stats.multivariate_normal(x, Ux)
 	elif isinstance(Ux, float):
-		dist = Normal_ZeroCorr(mean=x, cov=Ux)			# iid noise
+		dist = Normal_ZeroCorr(loc=x, scale=Ux)
 	else:
 		raise NotImplementedError("The supplied type of uncertainty is not implemented")
 
-	unst_count = 0			# Count how often in the MC runs the IIR filter is unstable.
+	unst_count = 0
 	st_inds  = list()
 	if verbose:
 		sys.stdout.write('MC progress: ')
 	for k in range(runs):
-		xn = dist.rvs()		# draw filter input signal
+		xn = dist.rvs()
 		if not blow is None:
 			if alow is None:
-				alow = 1.0  # FIR low-pass filter
-			xn = lfilter(blow,alow,xn)	# low-pass filtered input signal
+				alow = 1.0
+			xn = lfilter(blow,alow,xn)
 		bb = Theta[k,Na-1:]
 		aa = np.hstack((1.0, Theta[k,:Na-1]))
 		if isstable(bb,aa):
 			Y[k,:] = lfilter(bb,aa,xn)
 			st_inds.append(k)
 		else:
-			unst_count += 1		# don't apply the IIR filter if it's unstable
+			unst_count += 1
 		if np.mod(k, 0.1*runs) == 0 and verbose:
 			sys.stdout.write(' %d%%' % (np.round(100.0*k/runs)))
 	if verbose:
@@ -152,13 +142,13 @@
 		print("These results will not be considered for calculation of mean and std")
 		print("However, if return_samples is 'True' then ALL samples are returned.")
 
-	Y = np.roll(Y,int(shift),axis=1)		# correct for the (known) sample delay
+	Y = np.roll(Y,int(shift),axis=1)
 
 	if return_samples:
 		return Y
 	else:
 		y = np.mean(Y[st_inds,:],axis=0)
-		uy= np.cov(Y[st_inds,:],rowvar=0)
+		uy= np.std(Y[st_inds,:],axis=0)
 		return y, uy
 
 
@@ -226,36 +216,36 @@
 
 	runs = int(runs)
 
-	if isinstance(a,np.ndarray):	# filter order denominator
+	if isinstance(a,np.ndarray):
 		Na = len(a)-1
 	else:
 		Na = 0
-	if isinstance(b,np.ndarray):	# filter order numerator
+	if isinstance(b,np.ndarray):
 		Nb = len(b)-1
 	else:
 		Nb = 0
 
-	if isinstance(theta,np.ndarray) or isinstance(theta,float):		# initialise noise matrix corresponding to ARMA noise model
+	if isinstance(theta,np.ndarray) or isinstance(theta,float):
 		if isinstance(theta,float):
 			W = np.zeros((runs,1))
 		else:
 			W = np.zeros((runs,len(theta)))
 	else:
-		MA = False		# no moving average part in noise process
-
-	if isinstance(phi,np.ndarray) or isinstance(phi,float):			# Initialise for autoregressive part of noise process
+		MA = False
+
+	if isinstance(phi,np.ndarray) or isinstance(phi,float):
 		AR = True
 		if isinstance(phi,float):
 			E = np.zeros((runs,1))
 		else:
 			E = np.zeros((runs,len(phi)))
 	else:
-		AR = False		# no autoregresssive part in noise process
+		AR = False
 
 
 
 	if isinstance(blow,np.ndarray):
-		X = np.zeros((runs,len(blow)))		# initialise matrix of low-pass filtered input signal
+		X = np.zeros((runs,len(blow)))
 	else:
 		X = np.zeros(runs)
 
@@ -266,41 +256,41 @@
 
 
 
-	if Na==0:		# only FIR filter
+	if Na==0:
 		coefs = b
 	else:
 		coefs = np.hstack((a[1:],b))
 
-	if isinstance(Uab, np.ndarray):			# Monte Carlo draw for filter coefficients
+	if isinstance(Uab, np.ndarray):
 		Coefs = np.random.multivariate_normal(coefs, Uab, runs)
 	else:
 		Coefs = np.tile(coefs, (runs, 1))
 
 	b0 = Coefs[:,Na]
 
-	if Na>0:		# filter is IIR
+	if Na>0: # filter is IIR
 		A = Coefs[:,:Na]
 		if Nb>Na:
 			A = np.hstack((A,zerom((runs,Nb-Na))))
-	else:			# filter is FIR -> zero state equations
+	else: # filter is FIR -> zero state equations
 		A = np.zeros((runs,Nb))
 
-	c = Coefs[:,Na+1:] - np.multiply(np.tile(b0[:, np.newaxis],(1,Nb)),A)	# Fixed part of state-space model
-	States = np.zeros(np.shape(A))		# initialise matrix of states
-
-	calcP = False			# by default no percentiles requested
-	if not Perc is None:	# percentiles requested
+	c = Coefs[:,Na+1:] - np.multiply(np.tile(b0[:, np.newaxis],(1,Nb)),A)
+	States = np.zeros(np.shape(A))
+
+	calcP = False
+	if not Perc is None:
 		calcP = True
 		P = np.zeros((len(Perc),len(x)))
 
-	y = np.zeros_like(x)	# initialise outputs
-	Uy= np.zeros_like(x)	# initialise vector of point-wise uncertainties (no correlation)
-
-
-	print("Sequential Monte Carlo progress", end="")	# start of the actual MC part
+	y = np.zeros_like(x)
+	Uy= np.zeros_like(x)
+
+
+	print("Sequential Monte Carlo progress", end="")
 	for k in range(len(x)):
 
-		w  = np.random.randn(runs)*noise_std		# noise process draw
+		w  = np.random.randn(runs)*noise_std
 		if AR and MA:
 			E  = np.hstack( ( E.dot(phi) + W.dot(theta) + w, E[:-1]) )
 			W  = np.hstack( (w, W[:-1] ) )
@@ -314,24 +304,23 @@
 			E  = w
 
 
-		if isinstance(alow,np.ndarray):				# apply low-pass filter
+		if isinstance(alow,np.ndarray):
 			X = np.hstack((x[k] + E, X[:, :-1]))
 			Xl = np.hstack( ( X.dot(blow.T) - Xl[:,:len(alow)].dot(alow[1:]), Xl[:,:-1] ) )
 		elif isinstance(blow,np.ndarray):
 			X = np.hstack((x[k] + E, X[:, :-1]))
-			Xl = X.dot(blow)
+			Xl = X.dot(blow.T)
 		else:
 			Xl = x[k] + E
-		if len(Xl.shape)==1:
-			Xl = Xl[:,np.newaxis]		# prepare for easier calculations
-		Y = np.sum(np.multiply(c,States),axis=1) + np.multiply(b0,Xl[:,0]) + (np.random.rand(runs)*2*Delta - Delta) 	# state-space system output
-		Z = -np.sum(np.multiply(A,States),axis=1) + Xl[:,0]			# calculate state updates
-		States = np.hstack((Z[:,np.newaxis], States[:,:-1]))		# store state updates and remove old ones
-
-		y[k] = np.mean(Y)		# point-wise best estimate
-		Uy[k]= np.std(Y)		# point-wise standard uncertainties
+
+		Y = np.sum(np.multiply(c,States),axis=1) + np.multiply(b0,Xl[:,0]) + (np.random.rand(runs)*2*Delta - Delta)
+		Z = -np.sum(np.multiply(A,States),axis=1) + Xl[:,0]
+		States = np.hstack((Z[:,np.newaxis], States[:,:-1]))
+
+		y[k] = np.mean(Y)
+		Uy[k]= np.std(Y)
 		if calcP:
-			P[:,k] = sp.stats.mstats.mquantiles(np.asarray(Y),prob=Perc)	# percentiles if requested
+			P[:,k] = sp.stats.mstats.mquantiles(np.asarray(Y),prob=Perc)
 
 		if np.mod(k, np.round(0.1*len(x))) == 0:
 			print(' %d%%' % (np.round(100.0*k/len(x))), end="")
@@ -339,7 +328,7 @@
 	print(" 100%")
 
 
-	y = np.roll(y,int(shift))	# correct for (known) delay
+	y = np.roll(y,int(shift))
 	Uy= np.roll(Uy,int(shift))
 
 
