--- conflicted
+++ resolved
@@ -1,17 +1,19 @@
 [tox]
-envlist = py36,py37,py38,py39
+envlist = py3{6,7,8,9}{,-without_requirements}
+commands = pytest
 skipsdist = false
 skip_missing_interpreters=true
 
-[testenv]
+[testenv:py3{6,7,8,9}]
 deps =
     py3{6,7,8,9}: -rrequirements/requirements-{envname}.txt
-    py3{6,7,8,9}: -rrequirements/dev-requirements-{envname}.txt
-<<<<<<< HEAD
+        -rrequirements/dev-requirements-{envname}.txt
 passenv = CIRCLECI
-commands = pytest {posargs:-m "not slow"} -v --cov=. \
-=======
-# Run those tests in our virtual environments.
 commands = pytest {posargs:-m "not slow"} -v --cov=examples --cov=src/PyDynamic \
->>>>>>> 5f2a73b5
-    --junitxml=test-results/pytest.xml .+    --junitxml=test-results/pytest.xml
+
+[testenv:py3{6,7,8,9}-without_requirements]
+deps =
+    pytest
+    pytest-cov
+    hypothesis