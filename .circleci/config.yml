# Python CircleCI 2.1 configuration file
#
# Check https://circleci.com/docs/2.0/language-python/ for more details
#
version: 2.1
<<<<<<< HEAD
workflows:
  # Create workflow for testing and deploying PyDynamic.
  build_and_deploy:
    jobs:
      # Create 'build' job to test and install PyDynamic for every commit and
      # all compatible Python versions.
      - build:
          version: "3.7"
          # Include tag filter to trigger as well on tag pushes.
          filters:
              tags:
                only: /.*/
      - build_versions:
          version: "3.6"
          requires:
            - build
      - deploy:
          version: "3.7"
          # Create 'deploy' job to upload PyDynamic to PyPI.org on certain tag
          #   pushes, which successfully run 'build' job.
          requires:
              - build
          filters:
              tags:
                # Specify the tags which trigger the job as regular expression.
                only: /[0-9]+(\.[0-9]+)*/
              branches:
                # This assures the job only being triggered by tag pushes.
                ignore: /.*/
jobs:
  build:
    parameters:
      version:
        type: string
        default: latest

    docker:
      - image: circleci/python:<< parameters.version >>
=======
>>>>>>> f6ff8b72

executors:
  # Define a parameterized executor which accepts two parameters to choose the python
  # version which will be used for the docker image and the tox actions.
  tester:
    working_directory: ~/repo
    parameters:
      tag:
        type: string
        default: "3.8"
    docker:
      - image: circleci/python:<< parameters.tag >>
  # Define the executor for the Python semantic release.
  publisher:
    working_directory: ~/repo
    parameters:
      tag:
        type: string
        default: "3.8"
      pyenv:
        type: string
        default: "py38"
    docker:
      - image: circleci/python:<< parameters.tag >>
    environment:
      PYENV: << parameters.pyenv >>

commands:
  # Reusable command to prepare the environment for testing.
  create_folders_and_venv:
    description: "Prepare everything."
    parameters:
      pyenv:
        type: string
        default: "py38"
    steps:
    # Checkout code.
    - checkout
    # Create test-result folder.
    - run:
        name: Create test result folder
        command: |
          mkdir test-results

    # Create PyDynamic virtual environment.
    - run:
        name: Create virtual environment
        command: |
          python3 -m venv << parameters.pyenv >>
          source << parameters.pyenv >>/bin/activate
          pip install --upgrade pip setuptools

  # Reusable command to install production dependencies.
  install__production_deps:
    description: "Install production dependencies."
    parameters:
      pyenv:
        type: string
        default: "py38"
    steps:

<<<<<<< HEAD
      # Install dependencies if necessary.
      - run:
          name: Install dependencies
          command: |
            python3 -m venv venv
            . venv/bin/activate
            pip install -r requirements.txt
            pip install coverage pytest-cov

      - save_cache:
          paths:
            - ./venv
          key: v1-dependencies-{{ checksum "requirements.txt" }}

      # Run tests with coverage report!
      - run:
          name: Run tests
          command: |
            . venv/bin/activate
            pytest -v --junitxml=test-reports/pytest.xml \
            --cov=PyDynamic/ > test-reports/pytest.log
=======
    # Install dependencies.
    - run:
        name: Install production dependencies
        command: |
          source << parameters.pyenv >>/bin/activate
          pip install -r requirements/requirements-<< parameters.pyenv >>.txt
>>>>>>> f6ff8b72

  # Reusable command to install development dependencies.
  install__development_deps:
    description: "Install development dependencies."
    parameters:
      pyenv:
        type: string
        default: "py38"
    steps:

    # Install dependencies.
    - run:
        name: Install development dependencies
        command: |
          source << parameters.pyenv >>/bin/activate
          pip install -r requirements/dev-requirements-<< parameters.pyenv >>.txt

<<<<<<< HEAD
      # Store test results as artifacts.
      - store_artifacts:
          path: test-reports
          destination: test-reports

      # Show test results as summary on job page.
      - store_test_results:
          path: test-reports

  build_versions:
    parameters:
      version:
        type: string
        default: latest

    docker:
      - image: circleci/python:<< parameters.version >>

    working_directory: ~/repo

    steps:
      # Checkout code.
      - checkout

      # Create folder for test results.
      - run:
          name: Create test result folder
          command: |
            mkdir test-reports

      # Download and cache dependencies.
      - restore_cache:
          keys:
            - v1-dependencies-{{ checksum "requirements.txt" }}
            # Fallback to using the latest cache if no exact match is found.
            - v1-dependencies-

      # Install dependencies if necessary.
      - run:
          name: Install dependencies
          command: |
            python3 -m venv venv
            . venv/bin/activate
            pip install --upgrade pip
            pip install -r requirements.txt
            pip install coverage pytest-cov

      - save_cache:
          paths:
            - ./venv
          key: v1-dependencies-{{ checksum "requirements.txt" }}

      # Run tests with coverage report!
      - run:
          name: Run tests
          command: |
            . venv/bin/activate
            pytest -v --junitxml=test-reports/pytest.xml \
            --cov=PyDynamic/ > test-reports/pytest.log

      # Install PyDynamic.
      - run:
          name: Install PyDynamic
          command: |
            . venv/bin/activate
            python3 setup.py install

      # Store test results as artifacts.
      - store_artifacts:
          path: test-reports
          destination: test-reports

      # Show test results as summary on job page.
      - store_test_results:
          path: test-reports

  deploy:
    parameters:
      version:
        type: string
        default: latest
    docker:
      - image: circleci/python:<< parameters.version >>
=======
  # Reusable command to conduct actual testing.
  tox:
    description: "Perform tox testing."
    parameters:
      pyenv:
        type: string
    steps:

    # Perform tox testing.
    - run:
        name: Perform tox testing
        command: |
          source << parameters.pyenv >>/bin/activate
          tox -e << parameters.pyenv >> >> test-results/pytest.log

  # Reusable command to store the previously generated test results.
  store_results:
    description: "Store test results and artifacts."
    parameters:
      pyenv:
        type: string
    steps:
    # Store test results.
    - store_artifacts:
        path: test-results
        destination: test-results
>>>>>>> f6ff8b72

    - store_test_results:
        path: test-results

workflows:
  # Create workflow for testing and deploying PyDynamic.
  test_and_deploy:
    jobs:
      # Create 'test' job to test and install PyDynamic for every commit.
      - test:
          name: "test_python3.6"
          tag: "3.6"
          pyenv: "py36"
      - test:
          name: "test_python3.7"
          tag: "3.7"
          pyenv: "py37"
          send_cov: true
      - test:
          name: "test_python3.8"
          tag: "3.8"
          pyenv: "py38"
      - preview_release:
          # Test the 'release' job to avoid trouble when Pull Requests get merged and
          # to preview publishing actions and the new changelog.
          requires:
            - test_python3.6
            - test_python3.7
            - test_python3.8
      - confirm_previewed_release_actions:
          # This job allows for checking that the release we will create in the
          # next step actually is the desired release, by observing the result of
          # preview_release.
          type: approval
          requires:
            - preview_release
          filters:
            branches:
              # This assures the job only being triggered on branch master.
              only: /master/
      - release:
          # Job to potentially create a release based on python-semantic-release's
          # decision and publish it on GitHub, Zenodo and PyPI.org. This requires manual
          # approval in the previous step, which is only triggered on branch master,
          # thus this job here is triggered only on master as well.
          context: pypi.org publishing for PyDynamic
          requires:
            - confirm_previewed_release_actions

jobs:

  # Define one 'test' job with parameters to deal with all desired cases. The
  # reason for this is the desire to ensure the following for all supported Python
  # versions referring to the docs:
  #
  # - all tests are guaranteed to pass
  # - PyDynamic with respect to its `setup.py` successfully installs
  #
  # Additionally we want to create one coverage report during all these tests (which are
  # of course the same for all versions).
  test:
    # Define all parameters, where 'tag' is used for the docker image and 'pyenv' is
    # the string which is used in tox to identify the current Python version. We reuse
    # this variable basically everywhere we deal with the virtual environment.
    # 'send_cov' is the conditional for either sending the produced coverage report
    # to codecov or not.
    parameters:
      tag:
        type: string
        default: "3.8"
      pyenv:
        type: string
        default: "py38"
      send_cov:
        type: boolean
        default: false

    # Specify the executor and hand over the docker image tag parameter.
    executor:
      name: tester
      tag: << parameters.tag >>

    # Specify the steps to execute during this test jobs.
    steps:
      - create_folders_and_venv:
          pyenv: << parameters.pyenv >>
      - install__production_deps:
          pyenv: << parameters.pyenv >>
      - install__development_deps:
          pyenv: << parameters.pyenv >>
      - tox:
          pyenv: << parameters.pyenv >>
      - store_results:
          pyenv: << parameters.pyenv >>

      # Upload coverage report if the according parameter is set to `true`.
      - when:
          condition: << parameters.send_cov >>
          steps:
            - run:
                name: Upload coverage report
                command: |
                  source << parameters.pyenv >>/bin/activate
                  bash <(curl -s https://codecov.io/bash)

  release:
    executor:
      name: publisher

<<<<<<< HEAD
      - save_cache:
          key: v1-dependency-cache-{{ checksum "setup.py" }}-{{ checksum "requirements.txt" }}
          paths:
            - ./venv
=======
    steps:
      - create_folders_and_venv:
          pyenv: ${PYENV}
      - install__production_deps:
          pyenv: ${PYENV}
      - install__development_deps:
          pyenv: ${PYENV}
>>>>>>> f6ff8b72

      # Publish it, if there is anything to publish!
      - run:
          name: Run semantic-release publish
          command: |
            source ${PYENV}/bin/activate
            git config --global user.name "semantic-release (via CircleCI)"
            git config --global user.email "bjoern.ludwig@ptb.de"
            semantic-release publish

  preview_release:
    executor:
      name: publisher

    steps:
      - create_folders_and_venv:
          pyenv: ${PYENV}
      - install__production_deps:
          pyenv: ${PYENV}
      - install__development_deps:
          pyenv: ${PYENV}

      # Fake publish, just to make sure everything works after merging a PR and
      # before actual release jos run.
      - run:
          name: Preview python-semantic-release actions
          command: |
            unset CIRCLE_PULL_REQUEST CIRCLE_PULL_REQUESTS CI_PULL_REQUEST \
              CI_PULL_REQUESTS
            export CIRCLE_BRANCH=master
            source ${PYENV}/bin/activate
            git config --global user.name "semantic-release (via CircleCI)"
            git config --global user.email "bjoern.ludwig@ptb.de"
            echo "
            The changelog of the next release will contain:
            "
            semantic-release --unreleased changelog
            echo "
            -----------------------------------------------------------

            python-semantic-release would perform the following actions:
            "
            semantic-release --noop publish<|MERGE_RESOLUTION|>--- conflicted
+++ resolved
@@ -3,47 +3,6 @@
 # Check https://circleci.com/docs/2.0/language-python/ for more details
 #
 version: 2.1
-<<<<<<< HEAD
-workflows:
-  # Create workflow for testing and deploying PyDynamic.
-  build_and_deploy:
-    jobs:
-      # Create 'build' job to test and install PyDynamic for every commit and
-      # all compatible Python versions.
-      - build:
-          version: "3.7"
-          # Include tag filter to trigger as well on tag pushes.
-          filters:
-              tags:
-                only: /.*/
-      - build_versions:
-          version: "3.6"
-          requires:
-            - build
-      - deploy:
-          version: "3.7"
-          # Create 'deploy' job to upload PyDynamic to PyPI.org on certain tag
-          #   pushes, which successfully run 'build' job.
-          requires:
-              - build
-          filters:
-              tags:
-                # Specify the tags which trigger the job as regular expression.
-                only: /[0-9]+(\.[0-9]+)*/
-              branches:
-                # This assures the job only being triggered by tag pushes.
-                ignore: /.*/
-jobs:
-  build:
-    parameters:
-      version:
-        type: string
-        default: latest
-
-    docker:
-      - image: circleci/python:<< parameters.version >>
-=======
->>>>>>> f6ff8b72
 
 executors:
   # Define a parameterized executor which accepts two parameters to choose the python
@@ -105,36 +64,12 @@
         default: "py38"
     steps:
 
-<<<<<<< HEAD
-      # Install dependencies if necessary.
-      - run:
-          name: Install dependencies
-          command: |
-            python3 -m venv venv
-            . venv/bin/activate
-            pip install -r requirements.txt
-            pip install coverage pytest-cov
-
-      - save_cache:
-          paths:
-            - ./venv
-          key: v1-dependencies-{{ checksum "requirements.txt" }}
-
-      # Run tests with coverage report!
-      - run:
-          name: Run tests
-          command: |
-            . venv/bin/activate
-            pytest -v --junitxml=test-reports/pytest.xml \
-            --cov=PyDynamic/ > test-reports/pytest.log
-=======
     # Install dependencies.
     - run:
         name: Install production dependencies
         command: |
           source << parameters.pyenv >>/bin/activate
           pip install -r requirements/requirements-<< parameters.pyenv >>.txt
->>>>>>> f6ff8b72
 
   # Reusable command to install development dependencies.
   install__development_deps:
@@ -152,91 +87,6 @@
           source << parameters.pyenv >>/bin/activate
           pip install -r requirements/dev-requirements-<< parameters.pyenv >>.txt
 
-<<<<<<< HEAD
-      # Store test results as artifacts.
-      - store_artifacts:
-          path: test-reports
-          destination: test-reports
-
-      # Show test results as summary on job page.
-      - store_test_results:
-          path: test-reports
-
-  build_versions:
-    parameters:
-      version:
-        type: string
-        default: latest
-
-    docker:
-      - image: circleci/python:<< parameters.version >>
-
-    working_directory: ~/repo
-
-    steps:
-      # Checkout code.
-      - checkout
-
-      # Create folder for test results.
-      - run:
-          name: Create test result folder
-          command: |
-            mkdir test-reports
-
-      # Download and cache dependencies.
-      - restore_cache:
-          keys:
-            - v1-dependencies-{{ checksum "requirements.txt" }}
-            # Fallback to using the latest cache if no exact match is found.
-            - v1-dependencies-
-
-      # Install dependencies if necessary.
-      - run:
-          name: Install dependencies
-          command: |
-            python3 -m venv venv
-            . venv/bin/activate
-            pip install --upgrade pip
-            pip install -r requirements.txt
-            pip install coverage pytest-cov
-
-      - save_cache:
-          paths:
-            - ./venv
-          key: v1-dependencies-{{ checksum "requirements.txt" }}
-
-      # Run tests with coverage report!
-      - run:
-          name: Run tests
-          command: |
-            . venv/bin/activate
-            pytest -v --junitxml=test-reports/pytest.xml \
-            --cov=PyDynamic/ > test-reports/pytest.log
-
-      # Install PyDynamic.
-      - run:
-          name: Install PyDynamic
-          command: |
-            . venv/bin/activate
-            python3 setup.py install
-
-      # Store test results as artifacts.
-      - store_artifacts:
-          path: test-reports
-          destination: test-reports
-
-      # Show test results as summary on job page.
-      - store_test_results:
-          path: test-reports
-
-  deploy:
-    parameters:
-      version:
-        type: string
-        default: latest
-    docker:
-      - image: circleci/python:<< parameters.version >>
-=======
   # Reusable command to conduct actual testing.
   tox:
     description: "Perform tox testing."
@@ -263,7 +113,6 @@
     - store_artifacts:
         path: test-results
         destination: test-results
->>>>>>> f6ff8b72
 
     - store_test_results:
         path: test-results
@@ -373,12 +222,6 @@
     executor:
       name: publisher
 
-<<<<<<< HEAD
-      - save_cache:
-          key: v1-dependency-cache-{{ checksum "setup.py" }}-{{ checksum "requirements.txt" }}
-          paths:
-            - ./venv
-=======
     steps:
       - create_folders_and_venv:
           pyenv: ${PYENV}
@@ -386,7 +229,6 @@
           pyenv: ${PYENV}
       - install__development_deps:
           pyenv: ${PYENV}
->>>>>>> f6ff8b72
 
       # Publish it, if there is anything to publish!
       - run:
