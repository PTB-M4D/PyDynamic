--- conflicted
+++ resolved
@@ -25,9 +25,8 @@
     docker:
       - image: circleci/python:3.9
     environment:
-<<<<<<< HEAD
-      PYENV: << parameters.pyenv >>
-  tweeter: 
+      PYENV: "py39"
+  tweeter:
     working_directory: ~/repo
     parameters:
       tag:
@@ -36,14 +35,10 @@
       pyenv:
         type: string
         default: "py38"
-    docker: 
+    docker:
       - image: circleci/python:<< parameters.tag >>
     environment:
-      PYENV: << parameters.pyenv >>      
-
-=======
-      PYENV: "py39"
->>>>>>> 6ef16140
+      PYENV: << parameters.pyenv >>
 
 commands:
   # Reusable command to prepare the environment for testing.
@@ -325,28 +320,6 @@
           posargs: << parameters.posargs >>
       - store_results
 
-<<<<<<< HEAD
-      # Upload coverage report if the according parameter is set to `true`.
-      - when:
-          condition: << parameters.send_cov >>
-          steps:
-            - checkout  
-            - run:
-                name: Upload coverage report
-                command: |
-                  source venv/bin/activate
-                  curl -s https://codecov.io/bash > codecov;
-                  VERSION=$(grep -o 'VERSION=\"[0-9\.]*\"' codecov | cut -d'"' -f2);
-                  for i in 1 256 512
-                  do
-                    shasum -a $i -c --ignore-missing <(curl -s "https://raw.githubusercontent.com/codecov/codecov-bash/${VERSION}/SHA${i}SUM") ||
-                    shasum -a $i -c <(curl -s "https://raw.githubusercontent.com/codecov/codecov-bash/${VERSION}/SHA${i}SUM")
-                  done
-                  chmod u+x codecov
-                  ./codecov
-
-=======
->>>>>>> 6ef16140
   # Define one 'test' job to run the test suite against the
   # installed dependencies from the environment.yml.
   test_conda_py39:
@@ -516,7 +489,7 @@
           pyenv: ${PYENV}
 
 
-                         
+
   #Job to persist a file to the Workspace
   persist_file:
     executor:
@@ -524,4 +497,3 @@
     steps:
       - create_tweet_file:
           pyenv: ${PYENV}
-               